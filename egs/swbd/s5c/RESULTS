#!/bin/bash
# eval2000,
for x in exp/{mono,tri,sgmm,nnet,dnn,lstm}*/decode*; do [ -d $x ] && [[ $x =~ "$1" ]] && grep Sum $x/score_*/*.ctm.filt.sys | utils/best_wer.sh; done 2>/dev/null
# swbd subset of eval2000,
for x in exp/{mono,tri,sgmm,nnet,dnn,lstm}*/decode*; do [ -d $x ] && [[ $x =~ "$1" ]] && grep Sum $x/score_*/*.ctm.swbd.filt.sys | utils/best_wer.sh; done 2>/dev/null
exit 0

# Note: we report the overall eval2000 performance and the Switchboard portion
# of eval2000 (without CallHome) performance separately below.

# GMM and SGMM numbers for all eval2000.
# for x in exp/{mono,tri,sgmm}*/decode*; do [ -d $x ] && grep Sum $x/score_*/eval2000.ctm.filt.sys | utils/best_wer.sh; done 2>/dev/null
%WER 44.0 | 4459 42989 | 59.7 28.3 11.9 3.7 44.0 74.0 | exp/tri1/decode_eval2000_nopp_sw1_tg/score_12/eval2000.ctm.filt.sys
%WER 41.0 | 4459 42989 | 62.9 26.9 10.2 3.9 41.0 73.4 | exp/tri2/decode_eval2000_nopp_sw1_tg/score_11/eval2000.ctm.filt.sys
%WER 34.2 | 4459 42989 | 69.4 22.1 8.5 3.6 34.2 70.0 | exp/tri3/decode_eval2000_nopp_sw1_tg/score_11/eval2000.ctm.filt.sys
%WER 34.1 | 4459 42989 | 69.1 21.7 9.2 3.2 34.1 69.4 | exp/tri3/decode_eval2000_sw1_tg/score_13/eval2000.ctm.filt.sys
%WER 26.9 | 4459 42989 | 75.8 16.9 7.3 2.8 26.9 64.7 | exp/tri4/decode_eval2000_sw1_fsh_fg/score_15/eval2000.ctm.filt.sys
%WER 28.8 | 4459 42989 | 74.2 18.2 7.6 3.0 28.8 66.1 | exp/tri4/decode_eval2000_sw1_tg/score_14/eval2000.ctm.filt.sys
%WER 36.8 | 4459 42989 | 67.2 24.0 8.8 4.1 36.8 71.0 | exp/tri4/decode_eval2000_sw1_tg.si/score_12/eval2000.ctm.filt.sys
%WER 26.0 | 4459 42989 | 76.8 16.3 6.9 2.8 26.0 63.7 | exp/tri4_fmmi_b0.1/decode_eval2000_it4_sw1_fsh_fg/score_13/eval2000.ctm.filt.sys
%WER 27.9 | 4459 42989 | 75.1 17.5 7.4 2.9 27.9 65.3 | exp/tri4_fmmi_b0.1/decode_eval2000_it4_sw1_tg/score_13/eval2000.ctm.filt.sys
%WER 24.7 | 4459 42989 | 77.6 15.3 7.1 2.3 24.7 62.2 | exp/tri4_fmmi_b0.1/decode_eval2000_it5_sw1_fsh_fg/score_14/eval2000.ctm.filt.sys
%WER 26.3 | 4459 42989 | 76.4 16.6 7.0 2.7 26.3 64.0 | exp/tri4_fmmi_b0.1/decode_eval2000_it5_sw1_tg/score_12/eval2000.ctm.filt.sys
%WER 24.3 | 4459 42989 | 78.3 15.1 6.6 2.7 24.3 61.4 | exp/tri4_fmmi_b0.1/decode_eval2000_it6_sw1_fsh_fg/score_12/eval2000.ctm.filt.sys
%WER 26.1 | 4459 42989 | 76.9 16.4 6.7 3.0 26.1 63.4 | exp/tri4_fmmi_b0.1/decode_eval2000_it6_sw1_tg/score_11/eval2000.ctm.filt.sys
%WER 24.1 | 4459 42989 | 78.6 14.9 6.6 2.7 24.1 61.1 | exp/tri4_fmmi_b0.1/decode_eval2000_it7_sw1_fsh_fg/score_12/eval2000.ctm.filt.sys
%WER 25.8 | 4459 42989 | 77.3 16.1 6.6 3.1 25.8 62.9 | exp/tri4_fmmi_b0.1/decode_eval2000_it7_sw1_tg/score_11/eval2000.ctm.filt.sys
%WER 24.2 | 4459 42989 | 78.7 14.9 6.3 2.9 24.2 61.5 | exp/tri4_fmmi_b0.1/decode_eval2000_it8_sw1_fsh_fg/score_11/eval2000.ctm.filt.sys
%WER 25.8 | 4459 42989 | 77.4 16.0 6.6 3.1 25.8 63.0 | exp/tri4_fmmi_b0.1/decode_eval2000_it8_sw1_tg/score_11/eval2000.ctm.filt.sys
%WER 27.0 | 4459 42989 | 75.7 17.1 7.2 2.7 27.0 64.4 | exp/tri4_mmi_b0.1/decode_eval2000_1.mdl_sw1_tg/score_13/eval2000.ctm.filt.sys
%WER 26.4 | 4459 42989 | 76.4 16.7 6.9 2.8 26.4 63.4 | exp/tri4_mmi_b0.1/decode_eval2000_2.mdl_sw1_tg/score_12/eval2000.ctm.filt.sys
%WER 25.9 | 4459 42989 | 77.0 16.2 6.8 2.9 25.9 63.0 | exp/tri4_mmi_b0.1/decode_eval2000_3.mdl_sw1_tg/score_12/eval2000.ctm.filt.sys
%WER 25.8 | 4459 42989 | 77.1 16.1 6.8 2.9 25.8 62.9 | exp/tri4_mmi_b0.1/decode_eval2000_4.mdl_sw1_tg/score_12/eval2000.ctm.filt.sys
%WER 25.2 | 4459 42989 | 77.4 15.6 7.0 2.6 25.2 62.7 | exp/sgmm2_5/decode_eval2000_sw1_tg/score_11/eval2000.ctm.filt.sys
%WER 22.1 | 4459 42989 | 80.3 13.9 5.8 2.4 22.1 59.0 | exp/sgmm2_5_mmi_b0.1/decode_eval2000_sw1_fsh_fg_it1/score_10/eval2000.ctm.filt.sys
%WER 21.6 | 4459 42989 | 80.9 13.5 5.6 2.4 21.6 58.4 | exp/sgmm2_5_mmi_b0.1/decode_eval2000_sw1_fsh_fg_it2/score_10/eval2000.ctm.filt.sys
%WER 21.4 | 4459 42989 | 81.2 13.4 5.4 2.6 21.4 58.6 | exp/sgmm2_5_mmi_b0.1/decode_eval2000_sw1_fsh_fg_it3/score_10/eval2000.ctm.filt.sys
%WER 21.4 | 4459 42989 | 81.3 13.5 5.2 2.8 21.4 58.4 | exp/sgmm2_5_mmi_b0.1/decode_eval2000_sw1_fsh_fg_it4/score_10/eval2000.ctm.filt.sys
%WER 23.8 | 4459 42989 | 78.8 14.9 6.3 2.6 23.8 61.1 | exp/sgmm2_5_mmi_b0.1/decode_eval2000_sw1_tg_it1/score_10/eval2000.ctm.filt.sys
%WER 23.2 | 4459 42989 | 79.4 14.6 6.0 2.6 23.2 60.3 | exp/sgmm2_5_mmi_b0.1/decode_eval2000_sw1_tg_it2/score_10/eval2000.ctm.filt.sys
%WER 23.0 | 4459 42989 | 79.8 14.5 5.7 2.8 23.0 60.2 | exp/sgmm2_5_mmi_b0.1/decode_eval2000_sw1_tg_it3/score_10/eval2000.ctm.filt.sys
%WER 23.0 | 4459 42989 | 79.9 14.5 5.5 3.0 23.0 60.2 | exp/sgmm2_5_mmi_b0.1/decode_eval2000_sw1_tg_it4/score_10/eval2000.ctm.filt.sys

# GMM and SGMM numbers for swbd subset.
# for x in exp/{mono,tri,sgmm}*/decode*; do [ -d $x ] && grep Sum $x/score_*/eval2000.ctm.swbd.filt.sys | utils/best_wer.sh; done 2>/dev/null
%WER 35.6 | 1831 21395 | 67.5 23.3 9.2 3.1 35.6 68.8 | exp/tri1/decode_eval2000_nopp_sw1_tg/score_12/eval2000.ctm.swbd.filt.sys
%WER 32.7 | 1831 21395 | 70.7 21.6 7.8 3.4 32.7 67.9 | exp/tri2/decode_eval2000_nopp_sw1_tg/score_11/eval2000.ctm.swbd.filt.sys
%WER 26.2 | 1831 21395 | 76.4 16.7 6.9 2.6 26.2 64.2 | exp/tri3/decode_eval2000_nopp_sw1_tg/score_13/eval2000.ctm.swbd.filt.sys
%WER 26.1 | 1831 21395 | 76.5 16.8 6.7 2.6 26.1 64.1 | exp/tri3/decode_eval2000_sw1_tg/score_13/eval2000.ctm.swbd.filt.sys
%WER 19.9 | 1831 21395 | 82.1 12.4 5.5 2.0 19.9 58.5 | exp/tri4/decode_eval2000_sw1_fsh_fg/score_15/eval2000.ctm.swbd.filt.sys
%WER 21.6 | 1831 21395 | 80.5 13.6 5.9 2.1 21.6 60.2 | exp/tri4/decode_eval2000_sw1_tg/score_15/eval2000.ctm.swbd.filt.sys
%WER 29.2 | 1831 21395 | 74.0 19.0 7.0 3.2 29.2 65.0 | exp/tri4/decode_eval2000_sw1_tg.si/score_13/eval2000.ctm.swbd.filt.sys
%WER 18.9 | 1831 21395 | 82.9 11.8 5.2 1.9 18.9 57.1 | exp/tri4_fmmi_b0.1/decode_eval2000_it4_sw1_fsh_fg/score_14/eval2000.ctm.swbd.filt.sys
%WER 20.6 | 1831 21395 | 81.3 12.9 5.8 1.9 20.6 59.0 | exp/tri4_fmmi_b0.1/decode_eval2000_it4_sw1_tg/score_14/eval2000.ctm.swbd.filt.sys
%WER 17.8 | 1831 21395 | 83.8 11.1 5.1 1.6 17.8 55.4 | exp/tri4_fmmi_b0.1/decode_eval2000_it5_sw1_fsh_fg/score_14/eval2000.ctm.swbd.filt.sys
%WER 19.4 | 1831 21395 | 82.5 11.9 5.6 1.8 19.4 57.3 | exp/tri4_fmmi_b0.1/decode_eval2000_it5_sw1_tg/score_14/eval2000.ctm.swbd.filt.sys
%WER 17.6 | 1831 21395 | 84.2 10.9 5.0 1.8 17.6 54.2 | exp/tri4_fmmi_b0.1/decode_eval2000_it6_sw1_fsh_fg/score_13/eval2000.ctm.swbd.filt.sys
%WER 19.0 | 1831 21395 | 82.8 11.6 5.6 1.8 19.0 56.6 | exp/tri4_fmmi_b0.1/decode_eval2000_it6_sw1_tg/score_14/eval2000.ctm.swbd.filt.sys
%WER 17.5 | 1831 21395 | 84.3 10.8 4.9 1.8 17.5 54.2 | exp/tri4_fmmi_b0.1/decode_eval2000_it7_sw1_fsh_fg/score_13/eval2000.ctm.swbd.filt.sys
%WER 18.9 | 1831 21395 | 83.3 11.7 5.0 2.2 18.9 56.6 | exp/tri4_fmmi_b0.1/decode_eval2000_it7_sw1_tg/score_12/eval2000.ctm.swbd.filt.sys
%WER 17.7 | 1831 21395 | 84.3 11.0 4.7 2.0 17.7 54.2 | exp/tri4_fmmi_b0.1/decode_eval2000_it8_sw1_fsh_fg/score_12/eval2000.ctm.swbd.filt.sys
%WER 19.0 | 1831 21395 | 83.4 11.8 4.8 2.4 19.0 56.2 | exp/tri4_fmmi_b0.1/decode_eval2000_it8_sw1_tg/score_11/eval2000.ctm.swbd.filt.sys
%WER 20.0 | 1831 21395 | 81.9 12.5 5.6 1.9 20.0 57.5 | exp/tri4_mmi_b0.1/decode_eval2000_1.mdl_sw1_tg/score_14/eval2000.ctm.swbd.filt.sys
%WER 19.4 | 1831 21395 | 82.5 12.1 5.3 2.0 19.4 56.4 | exp/tri4_mmi_b0.1/decode_eval2000_2.mdl_sw1_tg/score_13/eval2000.ctm.swbd.filt.sys
%WER 19.1 | 1831 21395 | 83.0 11.9 5.1 2.1 19.1 56.3 | exp/tri4_mmi_b0.1/decode_eval2000_3.mdl_sw1_tg/score_12/eval2000.ctm.swbd.filt.sys
%WER 19.1 | 1831 21395 | 83.1 11.8 5.1 2.2 19.1 56.0 | exp/tri4_mmi_b0.1/decode_eval2000_4.mdl_sw1_tg/score_12/eval2000.ctm.swbd.filt.sys
%WER 18.7 | 1831 21395 | 83.1 11.5 5.4 1.8 18.7 57.3 | exp/sgmm2_5/decode_eval2000_sw1_tg/score_11/eval2000.ctm.swbd.filt.sys
%WER 15.9 | 1831 21395 | 85.7 9.9 4.4 1.6 15.9 53.2 | exp/sgmm2_5_mmi_b0.1/decode_eval2000_sw1_fsh_fg_it1/score_10/eval2000.ctm.swbd.filt.sys
%WER 15.6 | 1831 21395 | 86.1 9.7 4.3 1.7 15.6 52.6 | exp/sgmm2_5_mmi_b0.1/decode_eval2000_sw1_fsh_fg_it2/score_10/eval2000.ctm.swbd.filt.sys
%WER 15.4 | 1831 21395 | 86.3 9.6 4.1 1.8 15.4 52.8 | exp/sgmm2_5_mmi_b0.1/decode_eval2000_sw1_fsh_fg_it3/score_10/eval2000.ctm.swbd.filt.sys
%WER 15.4 | 1831 21395 | 86.5 9.6 4.0 1.8 15.4 52.5 | exp/sgmm2_5_mmi_b0.1/decode_eval2000_sw1_fsh_fg_it4/score_10/eval2000.ctm.swbd.filt.sys
%WER 17.5 | 1831 21395 | 84.2 10.6 5.2 1.7 17.5 55.8 | exp/sgmm2_5_mmi_b0.1/decode_eval2000_sw1_tg_it1/score_11/eval2000.ctm.swbd.filt.sys
%WER 17.1 | 1831 21395 | 84.8 10.5 4.7 1.9 17.1 54.9 | exp/sgmm2_5_mmi_b0.1/decode_eval2000_sw1_tg_it2/score_10/eval2000.ctm.swbd.filt.sys
%WER 16.9 | 1831 21395 | 85.1 10.4 4.6 2.0 16.9 54.7 | exp/sgmm2_5_mmi_b0.1/decode_eval2000_sw1_tg_it3/score_10/eval2000.ctm.swbd.filt.sys
%WER 16.7 | 1831 21395 | 85.2 10.3 4.5 1.9 16.7 54.3 | exp/sgmm2_5_mmi_b0.1/decode_eval2000_sw1_tg_it4/score_11/eval2000.ctm.swbd.filt.sys

# Nnet2 numbers for swbd subset.
# for x in exp/nnet2*/decode*; do [ -d $x ] && grep Sum $x/score_*/eval2000.ctm.swbd.filt.sys | utils/best_wer.sh; done 2>/dev/null
%WER 13.3 | 1831 21395 | 88.1 8.0 3.9 1.4 13.3 50.0 | exp/nnet2_5/decode_eval2000_sw1_fsh_fg/score_12/eval2000.ctm.swbd.filt.sys
%WER 14.5 | 1831 21395 | 87.0 8.6 4.4 1.5 14.5 51.9 | exp/nnet2_5/decode_eval2000_sw1_tg/score_12/eval2000.ctm.swbd.filt.sys

# Nnet2 online numbers for swbd subset.
# for x in exp/nnet2_online/nnet_ms_*/decode_eval2000_*; do grep Sum $x/score_*/eval2000.ctm.swbd.filt.sys  | utils/best_wer.sh; done
%WER 13.6 | 1831 21395 | 87.7 8.0 4.3 1.3 13.6 50.7 | exp/nnet2_online/nnet_ms_a_unscaled/decode_eval2000_hires_sw1_fsh_fg/score_13/eval2000_hires.ctm.swbd.filt.sys
%WER 14.8 | 1831 21395 | 86.6 8.8 4.7 1.4 14.8 52.5 | exp/nnet2_online/nnet_ms_a_unscaled/decode_eval2000_hires_sw1_tg/score_12/eval2000_hires.ctm.swbd.filt.sys
%WER 13.6 | 1831 21395 | 87.8 7.9 4.3 1.3 13.6 50.6 | exp/nnet2_online/nnet_ms_a_unscaled_online/decode_eval2000_hires_sw1_fsh_fg/score_13/eval2000_hires.ctm.swbd.filt.sys
%WER 13.8 | 1831 21395 | 87.5 8.2 4.3 1.4 13.8 50.4 | exp/nnet2_online/nnet_ms_a_unscaled_online/decode_eval2000_hires_sw1_fsh_fg_per_utt/score_13/eval2000_hires.ctm.swbd.filt.sy
%WER 14.8 | 1831 21395 | 86.8 8.8 4.4 1.6 14.8 52.9 | exp/nnet2_online/nnet_ms_a_unscaled_online/decode_eval2000_hires_sw1_tg/score_10/eval2000_hires.ctm.swbd.filt.sys
%WER 15.1 | 1831 21395 | 86.3 9.1 4.6 1.5 15.1 52.9 | exp/nnet2_online/nnet_ms_a_unscaled_online/decode_eval2000_hires_sw1_tg_per_utt/score_12/eval2000_hires.ctm.swbd.filt.sys

# Nnet2 speed-perturbed and volume perturbed numbers for swbd subset.
# for x in exp/nnet2_online/nnet_ms_b*/decode_eval2000_*; do grep Sum $x/score_*/eval2000.ctm.swbd.filt.sys  | utils/best_wer.sh; done
%WER 12.9 | 1831 21395 | 88.2 7.6 4.2 1.1 12.9 49.3 | exp/nnet2_online/nnet_ms_b/decode_eval2000_hires_sw1_fsh_fg/score_12/eval2000_hires.ctm.swbd.filt.sys
%WER 14.2 | 1831 21395 | 87.1 8.3 4.6 1.3 14.2 51.2 | exp/nnet2_online/nnet_ms_b/decode_eval2000_hires_sw1_tg/score_12/eval2000_hires.ctm.swbd.filt.sys
%WER 12.9 | 1831 21395 | 88.3 7.6 4.1 1.2 12.9 49.0 | exp/nnet2_online/nnet_ms_b_online/decode_eval2000_hires_sw1_fsh_fg/score_12/eval2000_hires.ctm.swbd.filt.sys
%WER 13.5 | 1831 21395 | 87.9 8.0 4.2 1.3 13.5 50.0 | exp/nnet2_online/nnet_ms_b_online/decode_eval2000_hires_sw1_fsh_fg_per_utt/score_12/eval2000_hires.ctm.swbd.filt.sys
%WER 14.1 | 1831 21395 | 87.2 8.3 4.5 1.4 14.1 51.7 | exp/nnet2_online/nnet_ms_b_online/decode_eval2000_hires_sw1_tg/score_11/eval2000_hires.ctm.swbd.filt.sys
%WER 14.8 | 1831 21395 | 86.7 8.8 4.5 1.5 14.8 52.5 | exp/nnet2_online/nnet_ms_b_online/decode_eval2000_hires_sw1_tg_per_utt/score_11/eval2000_hires.ctm.swbd.filt.sys

# these are results just with speed perturbation (these are provided just for reference, the scripts have been modified for speed and volume perturbation)
%WER 13.1 | 1831 21395 | 88.1 7.7 4.2 1.2 13.1 50.1 | exp/nnet2_online/nnet_ms_b/decode_eval2000_hires_sw1_fsh_fg/score_12/eval2000_hires.ctm.swbd.filt.sys
%WER 14.5 | 1831 21395 | 86.8 8.6 4.6 1.3 14.5 52.4 | exp/nnet2_online/nnet_ms_b/decode_eval2000_hires_sw1_tg/score_12/eval2000_hires.ctm.swbd.filt.sys
%WER 13.2 | 1831 21395 | 88.0 7.7 4.3 1.2 13.2 50.1 | exp/nnet2_online/nnet_ms_b_online/decode_eval2000_hires_sw1_fsh_fg/score_12/eval2000_hires.ctm.swbd.filt.sys
%WER 13.6 | 1831 21395 | 87.7 8.1 4.2 1.3 13.6 50.7 | exp/nnet2_online/nnet_ms_b_online/decode_eval2000_hires_sw1_fsh_fg_per_utt/score_13/eval2000_hires.ctm.swbd.filt.sys
%WER 14.5 | 1831 21395 | 86.8 8.5 4.6 1.3 14.5 52.4 | exp/nnet2_online/nnet_ms_b_online/decode_eval2000_hires_sw1_tg/score_12/eval2000_hires.ctm.swbd.filt.sys
%WER 14.8 | 1831 21395 | 86.7 9.0 4.3 1.6 14.8 52.8 | exp/nnet2_online/nnet_ms_b_online/decode_eval2000_hires_sw1_tg_per_utt/score_10/eval2000_hires.ctm.swbd.filt.sys

# these are results with nnet3 LSTMs : local/nnet3/run_lstm.sh (8 epoch training on speed-perturbed and volume perturbed data)
%WER 11.8 | 1831 21395 | 89.4 7.0 3.6 1.3 11.8 47.8 | exp/nnet3/lstm_ld5_sp/decode_eval2000_sw1_fsh_fg/score_13_0.0/eval2000_hires.ctm.swbd.filt.sys
%WER 13.2 | 1831 21395 | 88.3 8.0 3.7 1.5 13.2 49.5 | exp/nnet3/lstm_ld5_sp/decode_eval2000_sw1_tg/score_11_0.0/eval2000_hires.ctm.swbd.filt.sys

<<<<<<< HEAD
# results with nnet3 tdnn: local/nnet3/run_tdnn.sh (11.10.2015) (2 epoch training on speed-perturbed and volume perturbed data)
%WER 12.1 | 1831 21395 | 89.1 7.1 3.8 1.3 12.1 48.1 | exp/nnet3/tdnn_sp/decode_eval2000_hires_sw1_fsh_fg/score_12_0.0/eval2000_hires.ctm.swbd.filt.sys
%WER 13.6 | 1831 21395 | 87.9 8.2 3.9 1.5 13.6 51.0 | exp/nnet3/tdnn_sp/decode_eval2000_hires_sw1_tg/score_11_0.0/eval2000_hires.ctm.swbd.filt.sys

=======
>>>>>>> f55eee71


# Resegmentation numbers for swbd subset.
%WER 22.4 | 1831 21395 | 79.9 13.4 6.6 2.4 22.4 61.4 | exp/tri4a_reseg/decode_eval2000_sw1_tg/score_15/eval2000.ctm.swbd.filt.sys
%WER 30.3 | 1831 21395 | 73.1 19.1 7.9 3.4 30.3 67.5 | exp/tri4a_reseg/decode_eval2000_sw1_tg.si/score_13/eval2000.ctm.swbd.filt.sys

# Raw fmllr numbers for swbd subset.
%WER 22.1 | 1831 21395 | 80.1 14.1 5.8 2.2 22.1 59.8 | exp/tri4b/decode_eval2000_sw1_tg/score_13/eval2000.ctm.swbd.filt.sys
%WER 30.1 | 1831 21395 | 72.7 19.5 7.9 2.8 30.1 65.4 | exp/tri4b/decode_eval2000_sw1_tg.si/score_14/eval2000.ctm.swbd.filt.sys


### Karel's nnet1
# nnet1 DNN recipe (29.09.2015), swbd subset,
# cross-entropy (3gram decoding, fisher 4gram rescoring),
%WER 14.6 | 1831 21395 | 87.0 8.9 4.2 1.6 14.6 52.3 | exp/dnn5b_pretrain-dbn_dnn/decode_eval2000_sw1_tg/score_12_0.5/eval2000.ctm.swbd.filt.sys
%WER 13.0 | 1831 21395 | 88.5 7.8 3.7 1.4 13.0 49.5 | exp/dnn5b_pretrain-dbn_dnn/decode_eval2000_sw1_fsh_fg/score_12_0.0/eval2000.ctm.swbd.filt.sys
# sMBR (3gram decoding, fisher 4gram rescoring),
%WER 13.2 | 1831 21395 | 88.5 8.1 3.4 1.7 13.2 48.7 | exp/dnn5b_pretrain-dbn_dnn_smbr/decode_eval2000_sw1_tg_it4/score_14_0.0/eval2000.ctm.swbd.filt.sys
%WER 11.7 | 1831 21395 | 89.9 7.1 3.0 1.6 11.7 45.8 | exp/dnn5b_pretrain-dbn_dnn_smbr/decode_eval2000_sw1_fsh_fg_it4/score_13_0.0/eval2000.ctm.swbd.filt.sys

# nnet1 Tandem recipe local/nnet/run_dnn_tandem_uc.sh (29.09.2015), swbd subset,
# Stacked bottleneck network,
%WER 15.3 | 1831 21395 | 86.2 9.5 4.3 1.5 15.3 52.6 | exp/nnet5uc-part2/decode_eval2000_sw1_tg/score_13_0.0/eval2000.ctm.swbd.filt.sys
# GMMs on BN-features,
%WER 16.7 | 1831 21395 | 85.0 10.5 4.5 1.8 16.7 54.3 | exp/tri6uc/decode_eval2000_graph_sw1_tg/score_20_0.0/eval2000.ctm.swbd.filt.sys
%WER 15.8 | 1831 21395 | 85.8 9.9 4.4 1.6 15.8 53.2 | exp/tri7uc-sat/decode_eval2000_graph_sw1_tg/score_20_0.0/eval2000.ctm.swbd.filt.sys
%WER 14.6 | 1831 21395 | 87.1 9.2 3.6 1.8 14.6 51.8 | exp/tri7uc-sat_mmi_b0.1/decode_eval2000_graph_sw1_tg_it4/score_17_0.0/eval2000.ctm.swbd.filt.sys
# fisher 4gram rescoring,
%WER 13.2 | 1831 21395 | 88.3 8.2 3.4 1.5 13.2 49.2 | exp/tri7uc-sat_mmi_b0.1/decode_eval2000_graph_sw1_fsh_fg_it4/score_19_0.0/eval2000.ctm.swbd.filt.sys

# nnet3 LSTM recipe local/nnet3/run_lstm.sh (30.09.2015), swbd subset
%WER 16.8 | 1831 21395 | 84.8 10.4 4.7 1.6 16.8 54.3 | exp/nnet3/lstm_ld5/decode_eval2000_sw1_tg/score_10_0.0/eval2000.ctm.swbd.filt.sys
%WER 15.7 | 1831 21395 | 85.6 9.6 4.8 1.3 15.7 52.8 | exp/nnet3/lstm_ld5/decode_eval2000_sw1_fsh_fg/score_12_0.0/eval2000.ctm.swbd.filt.sys<|MERGE_RESOLUTION|>--- conflicted
+++ resolved
@@ -109,13 +109,9 @@
 %WER 11.8 | 1831 21395 | 89.4 7.0 3.6 1.3 11.8 47.8 | exp/nnet3/lstm_ld5_sp/decode_eval2000_sw1_fsh_fg/score_13_0.0/eval2000_hires.ctm.swbd.filt.sys
 %WER 13.2 | 1831 21395 | 88.3 8.0 3.7 1.5 13.2 49.5 | exp/nnet3/lstm_ld5_sp/decode_eval2000_sw1_tg/score_11_0.0/eval2000_hires.ctm.swbd.filt.sys
 
-<<<<<<< HEAD
 # results with nnet3 tdnn: local/nnet3/run_tdnn.sh (11.10.2015) (2 epoch training on speed-perturbed and volume perturbed data)
 %WER 12.1 | 1831 21395 | 89.1 7.1 3.8 1.3 12.1 48.1 | exp/nnet3/tdnn_sp/decode_eval2000_hires_sw1_fsh_fg/score_12_0.0/eval2000_hires.ctm.swbd.filt.sys
 %WER 13.6 | 1831 21395 | 87.9 8.2 3.9 1.5 13.6 51.0 | exp/nnet3/tdnn_sp/decode_eval2000_hires_sw1_tg/score_11_0.0/eval2000_hires.ctm.swbd.filt.sys
-
-=======
->>>>>>> f55eee71
 
 
 # Resegmentation numbers for swbd subset.
