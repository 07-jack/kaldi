#!/usr/bin/env python3
# Copyright 2016  Tom Ko
#           2018  David Snyder
#           2019  Phani Sankar Nidadavolu
# Apache 2.0
# script to generate reverberated data

import argparse, shlex, glob, math, os, random, sys, warnings, copy, imp, ast

data_lib = imp.load_source('dml', 'steps/data/data_dir_manipulation_lib.py')

def get_args():
    # we add required arguments as named arguments for readability
    parser = argparse.ArgumentParser(description="Reverberate the data directory with an option "
                                                 "to add isotropic and point source noises. "
                                                 "Usage: reverberate_data_dir.py [options...] <in-data-dir> <out-data-dir> "
                                                 "E.g. reverberate_data_dir.py --rir-set-parameters rir_list "
                                                 "--foreground-snrs 20:10:15:5:0 --background-snrs 20:10:15:5:0 "
                                                 "--noise-list-file noise_list --speech-rvb-probability 1 --num-replications 2 "
                                                 "--random-seed 1 data/train data/train_rvb",
                                     formatter_class=argparse.ArgumentDefaultsHelpFormatter)

    parser.add_argument("--rir-set-parameters", type=str, action='append', required = True, dest = "rir_set_para_array",
                        help="Specifies the parameters of an RIR set. "
                        "Supports the specification of  mixture_weight and rir_list_file_name. The mixture weight is optional. "
                        "The default mixture weight is the probability mass remaining after adding the mixture weights "
                        "of all the RIR lists, uniformly divided among the RIR lists without mixture weights. "
                        "E.g. --rir-set-parameters '0.3, rir_list' or 'rir_list' "
                        "the format of the RIR list file is "
                        "--rir-id <string,required> --room-id <string,required> "
                        "--receiver-position-id <string,optional> --source-position-id <string,optional> "
                        "--rt-60 <float,optional> --drr <float, optional> location <rspecifier> "
                        "E.g. --rir-id 00001 --room-id 001 --receiver-position-id 001 --source-position-id 00001 "
                        "--rt60 0.58 --drr -4.885 data/impulses/Room001-00001.wav")
    parser.add_argument("--noise-set-parameters", type=str, action='append', default = None, dest = "noise_set_para_array",
                        help="Specifies the parameters of an noise set. "
                        "Supports the specification of mixture_weight and noise_list_file_name. The mixture weight is optional. "
                        "The default mixture weight is the probability mass remaining after adding the mixture weights "
                        "of all the noise lists, uniformly divided among the noise lists without mixture weights. "
                        "E.g. --noise-set-parameters '0.3, noise_list' or 'noise_list' "
                        "the format of the noise list file is "
                        "--noise-id <string,required> --noise-type <choices = {isotropic, point source},required> "
                        "--bg-fg-type <choices = {background, foreground}, default=background> "
                        "--room-linkage <str, specifies the room associated with the noise file. Required if isotropic> "
                        "location <rspecifier> "
                        "E.g. --noise-id 001 --noise-type isotropic --rir-id 00019 iso_noise.wav")
    parser.add_argument("--num-replications", type=int, dest = "num_replicas", default = 1,
                        help="Number of replicate to generated for the data")
    parser.add_argument('--foreground-snrs', type=str, dest = "foreground_snr_string", default = '20:10:0', help='When foreground noises are being added the script will iterate through these SNRs.')
    parser.add_argument('--background-snrs', type=str, dest = "background_snr_string", default = '20:10:0', help='When background noises are being added the script will iterate through these SNRs.')
    parser.add_argument('--prefix', type=str, default = None, help='This prefix will modified for each reverberated copy, by adding additional affixes.')
    parser.add_argument("--speech-rvb-probability", type=float, default = 1.0,
                        help="Probability of reverberating a speech signal, e.g. 0 <= p <= 1")
    parser.add_argument("--pointsource-noise-addition-probability", type=float, default = 1.0,
                        help="Probability of adding point-source noises, e.g. 0 <= p <= 1")
    parser.add_argument("--isotropic-noise-addition-probability", type=float, default = 1.0,
                        help="Probability of adding isotropic noises, e.g. 0 <= p <= 1")
    parser.add_argument("--rir-smoothing-weight", type=float, default = 0.3,
                        help="Smoothing weight for the RIR probabilties, e.g. 0 <= p <= 1. If p = 0, no smoothing will be done. "
                        "The RIR distribution will be mixed with a uniform distribution according to the smoothing weight")
    parser.add_argument("--noise-smoothing-weight", type=float, default = 0.3,
                        help="Smoothing weight for the noise probabilties, e.g. 0 <= p <= 1. If p = 0, no smoothing will be done. "
                        "The noise distribution will be mixed with a uniform distribution according to the smoothing weight")
    parser.add_argument("--max-noises-per-minute", type=int, default = 2,
                        help="This controls the maximum number of point-source noises that could be added to a recording according to its duration")
    parser.add_argument('--random-seed', type=int, default=0, help='seed to be used in the randomization of impulses and noises')
    parser.add_argument("--shift-output", type=str, help="If true, the reverberated waveform will be shifted by the amount of the peak position of the RIR",
                         choices=['true', 'false'], default = "true")
    parser.add_argument('--source-sampling-rate', type=int, default=None,
                        help="Sampling rate of the source data. If a positive integer is specified with this option, "
                        "the RIRs/noises will be resampled to the rate of the source data.")
    parser.add_argument("--include-original-data", type=str, help="If true, the output data includes one copy of the original data",
                         choices=['true', 'false'], default = "false")
    parser.add_argument("input_dir",
                        help="Input data directory")
    parser.add_argument("output_dir",
                        help="Output data directory")

    print(' '.join(sys.argv))

    args = parser.parse_args()
    args = check_args(args)

    return args

def check_args(args):
    if args.prefix is None:
        if args.num_replicas > 1 or args.include_original_data == "true":
            args.prefix = "rvb"
            warnings.warn("--prefix is set to 'rvb' as more than one copy of data is generated")

    if not args.num_replicas > 0:
        raise Exception("--num-replications cannot be non-positive")

    if args.speech_rvb_probability < 0 or args.speech_rvb_probability > 1:
        raise Exception("--speech-rvb-probability must be between 0 and 1")

    if args.pointsource_noise_addition_probability < 0 or args.pointsource_noise_addition_probability > 1:
        raise Exception("--pointsource-noise-addition-probability must be between 0 and 1")

    if args.isotropic_noise_addition_probability < 0 or args.isotropic_noise_addition_probability > 1:
        raise Exception("--isotropic-noise-addition-probability must be between 0 and 1")

    if args.rir_smoothing_weight < 0 or args.rir_smoothing_weight > 1:
        raise Exception("--rir-smoothing-weight must be between 0 and 1")

    if args.noise_smoothing_weight < 0 or args.noise_smoothing_weight > 1:
        raise Exception("--noise-smoothing-weight must be between 0 and 1")

    if args.max_noises_per_minute < 0:
        raise Exception("--max-noises-per-minute cannot be negative")

    if args.source_sampling_rate is not None and args.source_sampling_rate <= 0:
        raise Exception("--source-sampling-rate cannot be non-positive")

    return args


class list_cyclic_iterator(object):
    def __init__(self, list):
        self.list_index = 0
        self.list = list
        random.shuffle(self.list)

    def __next__(self):
        item = self.list[self.list_index]
        self.list_index = (self.list_index + 1) % len(self.list)
        return item

    next = __next__  # for Python 2

def pick_item_with_probability(x):
    """ This functions picks an item from the collection according to the associated
        probability distribution. The probability estimate of each item in the collection
        is stored in the "probability" field of the particular item. x : a
        collection (list or dictionary) where the values contain a field called probability
    """
    if isinstance(x, dict):
        plist = list(set(x.values()))
    else:
        plist = x
    total_p = sum(item.probability for item in plist)
    p = random.uniform(0, total_p)
    accumulate_p = 0
    for item in plist:
        if accumulate_p + item.probability >= p:
            return item
        accumulate_p += item.probability
    assert False, "Shouldn't get here as the accumulated probability should always equal to 1"


def parse_file_to_dict(file, assert2fields = False, value_processor = None):
    """ This function parses a file and pack the data into a dictionary
        It is useful for parsing file like wav.scp, utt2spk, text...etc
    """
    if value_processor is None:
        value_processor = lambda x: x[0]
    dict = {}
    for line in open(file, 'r', encoding='utf-8'):
        parts = line.split()
        if assert2fields:
            assert(len(parts) == 2)

        dict[parts[0]] = value_processor(parts[1:])
    return dict

def write_dict_to_file(dict, file_name):
    """ This function creates a file and write the content of a dictionary into it
    """
<<<<<<< HEAD
    file = open(file_name, 'w')
=======
    file = open(file_name, 'w', encoding='utf-8')
>>>>>>> 63b38496
    keys = sorted(dict.keys())
    for key in keys:
        value = dict[key]
        if type(value) in [list, tuple] :
            if type(value) is tuple:
                value = list(value)
            value = sorted(value)
            value = ' '.join(str(value))
        file.write('{0} {1}\n'.format(key, value))
    file.close()


def create_corrupted_utt2uniq(input_dir, output_dir, num_replicas, include_original, prefix):
    """This function creates the utt2uniq file from the utterance id in utt2spk file
    """
    corrupted_utt2uniq = {}
    # Parse the utt2spk to get the utterance id
    utt2spk = parse_file_to_dict(input_dir + "/utt2spk", value_processor = lambda x: " ".join(x))
    keys = sorted(utt2spk.keys())
    if include_original:
        start_index = 0
    else:
        start_index = 1

    for i in range(start_index, num_replicas+1):
        for utt_id in keys:
            new_utt_id = get_new_id(utt_id, prefix, i)
            corrupted_utt2uniq[new_utt_id] = utt_id

    write_dict_to_file(corrupted_utt2uniq, output_dir + "/utt2uniq")


def add_point_source_noise(noise_addition_descriptor,  # descriptor to store the information of the noise added
                        room,  # the room selected
                        pointsource_noise_list, # the point source noise list
                        pointsource_noise_addition_probability, # Probability of adding point-source noises
                        foreground_snrs, # the SNR for adding the foreground noises
                        background_snrs, # the SNR for adding the background noises
                        speech_dur,  # duration of the recording
                        max_noises_recording  # Maximum number of point-source noises that can be added
                        ):
    if len(pointsource_noise_list) > 0 and random.random() < pointsource_noise_addition_probability and max_noises_recording >= 1:
        for k in range(random.randint(1, max_noises_recording)):
            # pick the RIR to reverberate the point-source noise
            noise = pick_item_with_probability(pointsource_noise_list)
            noise_rir = pick_item_with_probability(room.rir_list)
            # If it is a background noise, the noise will be extended and be added to the whole speech
            # if it is a foreground noise, the noise will not extended and be added at a random time of the speech
            if noise.bg_fg_type == "background":
                noise_rvb_command = """wav-reverberate --impulse-response="{0}" --duration={1}""".format(noise_rir.rir_rspecifier, speech_dur)
                noise_addition_descriptor['start_times'].append(0)
                noise_addition_descriptor['snrs'].append(next(background_snrs))
            else:
                noise_rvb_command = """wav-reverberate --impulse-response="{0}" """.format(noise_rir.rir_rspecifier)
                noise_addition_descriptor['start_times'].append(round(random.random() * speech_dur, 2))
                noise_addition_descriptor['snrs'].append(next(foreground_snrs))

            # check if the rspecifier is a pipe or not
            if len(noise.noise_rspecifier.split()) == 1:
                noise_addition_descriptor['noise_io'].append("{1} {0} - |".format(noise.noise_rspecifier, noise_rvb_command))
            else:
                noise_addition_descriptor['noise_io'].append("{0} {1} - - |".format(noise.noise_rspecifier, noise_rvb_command))

    return noise_addition_descriptor


def generate_reverberation_opts(room_dict,  # the room dictionary, please refer to make_room_dict() for the format
                              pointsource_noise_list, # the point source noise list
                              iso_noise_dict, # the isotropic noise dictionary
                              foreground_snrs, # the SNR for adding the foreground noises
                              background_snrs, # the SNR for adding the background noises
                              speech_rvb_probability, # Probability of reverberating a speech signal
                              isotropic_noise_addition_probability, # Probability of adding isotropic noises
                              pointsource_noise_addition_probability, # Probability of adding point-source noises
                              speech_dur,  # duration of the recording
                              max_noises_recording  # Maximum number of point-source noises that can be added
                              ):
    """ This function randomly decides whether to reverberate, and sample a RIR if it does
        It also decides whether to add the appropriate noises
        This function return the string of options to the binary wav-reverberate
    """
    reverberate_opts = ""
    noise_addition_descriptor = {'noise_io': [],
                                 'start_times': [],
                                 'snrs': []}
    # Randomly select the room
    # Here the room probability is a sum of the probabilities of the RIRs recorded in the room.
    room = pick_item_with_probability(room_dict)
    # Randomly select the RIR in the room
    speech_rir = pick_item_with_probability(room.rir_list)
    if random.random() < speech_rvb_probability:
        # pick the RIR to reverberate the speech
        reverberate_opts += """--impulse-response="{0}" """.format(speech_rir.rir_rspecifier)

    rir_iso_noise_list = []
    if speech_rir.room_id in iso_noise_dict:
        rir_iso_noise_list = iso_noise_dict[speech_rir.room_id]
    # Add the corresponding isotropic noise associated with the selected RIR
    if len(rir_iso_noise_list) > 0 and random.random() < isotropic_noise_addition_probability:
        isotropic_noise = pick_item_with_probability(rir_iso_noise_list)
        # extend the isotropic noise to the length of the speech waveform
        # check if the rspecifier is a pipe or not
        if len(isotropic_noise.noise_rspecifier.split()) == 1:
            noise_addition_descriptor['noise_io'].append("wav-reverberate --duration={1} {0} - |".format(isotropic_noise.noise_rspecifier, speech_dur))
        else:
            noise_addition_descriptor['noise_io'].append("{0} wav-reverberate --duration={1} - - |".format(isotropic_noise.noise_rspecifier, speech_dur))
        noise_addition_descriptor['start_times'].append(0)
        noise_addition_descriptor['snrs'].append(next(background_snrs))

    noise_addition_descriptor = add_point_source_noise(noise_addition_descriptor,  # descriptor to store the information of the noise added
                                                    room,  # the room selected
                                                    pointsource_noise_list, # the point source noise list
                                                    pointsource_noise_addition_probability, # Probability of adding point-source noises
                                                    foreground_snrs, # the SNR for adding the foreground noises
                                                    background_snrs, # the SNR for adding the background noises
                                                    speech_dur,  # duration of the recording
                                                    max_noises_recording  # Maximum number of point-source noises that can be added
                                                    )

    assert len(noise_addition_descriptor['noise_io']) == len(noise_addition_descriptor['start_times'])
    assert len(noise_addition_descriptor['noise_io']) == len(noise_addition_descriptor['snrs'])
    if len(noise_addition_descriptor['noise_io']) > 0:
        reverberate_opts += "--additive-signals='{0}' ".format(','.join(noise_addition_descriptor['noise_io']))
        reverberate_opts += "--start-times='{0}' ".format(','.join([str(x) for x in noise_addition_descriptor['start_times']]))
        reverberate_opts += "--snrs='{0}' ".format(','.join([str(x) for x in noise_addition_descriptor['snrs']]))

    return reverberate_opts

def get_new_id(id, prefix=None, copy=0):
    """ This function generates a new id from the input id
        This is needed when we have to create multiple copies of the original data
        E.g. get_new_id("swb0035", prefix="rvb", copy=1) returns a string "rvb1_swb0035"
    """
    if prefix is not None:
        new_id = prefix + str(copy) + "-" + id
    else:
        new_id = id

    return new_id


def generate_reverberated_wav_scp(wav_scp,  # a dictionary whose values are the Kaldi-IO strings of the speech recordings
                               durations, # a dictionary whose values are the duration (in sec) of the speech recordings
                               output_dir, # output directory to write the corrupted wav.scp
                               room_dict,  # the room dictionary, please refer to make_room_dict() for the format
                               pointsource_noise_list, # the point source noise list
                               iso_noise_dict, # the isotropic noise dictionary
                               foreground_snr_array, # the SNR for adding the foreground noises
                               background_snr_array, # the SNR for adding the background noises
                               num_replicas, # Number of replicate to generated for the data
                               include_original, # include a copy of the original data
                               prefix, # prefix for the id of the corrupted utterances
                               speech_rvb_probability, # Probability of reverberating a speech signal
                               shift_output, # option whether to shift the output waveform
                               isotropic_noise_addition_probability, # Probability of adding isotropic noises
                               pointsource_noise_addition_probability, # Probability of adding point-source noises
                               max_noises_per_minute # maximum number of point-source noises that can be added to a recording according to its duration
                               ):
    """ This is the main function to generate pipeline command for the corruption
        The generic command of wav-reverberate will be like:
        wav-reverberate --duration=t --impulse-response=rir.wav
        --additive-signals='noise1.wav,noise2.wav' --snrs='snr1,snr2' --start-times='s1,s2' input.wav output.wav
    """
    foreground_snrs = list_cyclic_iterator(foreground_snr_array)
    background_snrs = list_cyclic_iterator(background_snr_array)
    corrupted_wav_scp = {}
    keys = sorted(wav_scp.keys())
    if include_original:
        start_index = 0
    else:
        start_index = 1

    for i in range(start_index, num_replicas+1):
        for recording_id in keys:
            wav_original_pipe = wav_scp[recording_id]
            # check if it is really a pipe
            if len(wav_original_pipe.split()) == 1:
                wav_original_pipe = "cat {0} |".format(wav_original_pipe)
            speech_dur = durations[recording_id]
            max_noises_recording = math.floor(max_noises_per_minute * speech_dur / 60)

            reverberate_opts = generate_reverberation_opts(room_dict,  # the room dictionary, please refer to make_room_dict() for the format
                                                         pointsource_noise_list, # the point source noise list
                                                         iso_noise_dict, # the isotropic noise dictionary
                                                         foreground_snrs, # the SNR for adding the foreground noises
                                                         background_snrs, # the SNR for adding the background noises
                                                         speech_rvb_probability, # Probability of reverberating a speech signal
                                                         isotropic_noise_addition_probability, # Probability of adding isotropic noises
                                                         pointsource_noise_addition_probability, # Probability of adding point-source noises
                                                         speech_dur,  # duration of the recording
                                                         max_noises_recording  # Maximum number of point-source noises that can be added
                                                         )

            # prefix using index 0 is reserved for original data e.g. rvb0_swb0035 corresponds to the swb0035 recording in original data
            if reverberate_opts == "" or i == 0:
                wav_corrupted_pipe = "{0}".format(wav_original_pipe)
            else:
                wav_corrupted_pipe = "{0} wav-reverberate --shift-output={1} {2} - - |".format(wav_original_pipe, shift_output, reverberate_opts)

            new_recording_id = get_new_id(recording_id, prefix, i)
            corrupted_wav_scp[new_recording_id] = wav_corrupted_pipe

    write_dict_to_file(corrupted_wav_scp, output_dir + "/wav.scp")


def add_prefix_to_fields(input_file, output_file, num_replicas, include_original, prefix, field = [0]):
    """ This function replicate the entries in files like segments, utt2spk, text
    """
    list = [x.strip() for x in open(input_file, encoding='utf-8')]
    f = open(output_file, "w" ,encoding='utf-8')
    if include_original:
        start_index = 0
    else:
        start_index = 1

    for i in range(start_index, num_replicas+1):
        for line in list:
            if len(line) > 0 and line[0] != ';':
                split1 = line.split()
                for j in field:
                    split1[j] = get_new_id(split1[j], prefix, i)
                print(" ".join(split1), file=f)
            else:
                print(line, file=f)
    f.close()


def create_reverberated_copy(input_dir,
                           output_dir,
                           room_dict,  # the room dictionary, please refer to make_room_dict() for the format
                           pointsource_noise_list, # the point source noise list
                           iso_noise_dict, # the isotropic noise dictionary
                           foreground_snr_string, # the SNR for adding the foreground noises
                           background_snr_string, # the SNR for adding the background noises
                           num_replicas, # Number of replicate to generated for the data
                           include_original, # include a copy of the original data
                           prefix, # prefix for the id of the corrupted utterances
                           speech_rvb_probability, # Probability of reverberating a speech signal
                           shift_output, # option whether to shift the output waveform
                           isotropic_noise_addition_probability, # Probability of adding isotropic noises
                           pointsource_noise_addition_probability, # Probability of adding point-source noises
                           max_noises_per_minute  # maximum number of point-source noises that can be added to a recording according to its duration
                           ):
    """ This function creates multiple copies of the necessary files,
        e.g. utt2spk, wav.scp ...
    """
    if not os.path.exists(output_dir):
        os.makedirs(output_dir)
    wav_scp = parse_file_to_dict(input_dir + "/wav.scp", value_processor = lambda x: " ".join(x))
    if not os.path.isfile(input_dir + "/reco2dur"):
        print("Getting the duration of the recordings...");
        data_lib.RunKaldiCommand("utils/data/get_reco2dur.sh {}".format(input_dir))
    durations = parse_file_to_dict(input_dir + "/reco2dur", value_processor = lambda x: float(x[0]))
    foreground_snr_array = [float(x) for x in foreground_snr_string.split(':')]
    background_snr_array = [float(x) for x in background_snr_string.split(':')]

    generate_reverberated_wav_scp(wav_scp, durations, output_dir, room_dict, pointsource_noise_list, iso_noise_dict,
               foreground_snr_array, background_snr_array, num_replicas, include_original, prefix,
               speech_rvb_probability, shift_output, isotropic_noise_addition_probability,
               pointsource_noise_addition_probability, max_noises_per_minute)

    add_prefix_to_fields(input_dir + "/utt2spk", output_dir + "/utt2spk", num_replicas, include_original, prefix, field = [0,1])
    data_lib.RunKaldiCommand("utils/utt2spk_to_spk2utt.pl <{output_dir}/utt2spk >{output_dir}/spk2utt"
                    .format(output_dir = output_dir))

    if os.path.isfile(input_dir + "/utt2uniq"):
        add_prefix_to_fields(input_dir + "/utt2uniq", output_dir + "/utt2uniq", num_replicas, include_original, prefix, field =[0])
    else:
        # Create the utt2uniq file
        create_corrupted_utt2uniq(input_dir, output_dir, num_replicas, include_original, prefix)

    if os.path.isfile(input_dir + "/text"):
        add_prefix_to_fields(input_dir + "/text", output_dir + "/text", num_replicas, include_original, prefix, field =[0])
    if os.path.isfile(input_dir + "/segments"):
        add_prefix_to_fields(input_dir + "/segments", output_dir + "/segments", num_replicas, include_original, prefix, field = [0,1])
    if os.path.isfile(input_dir + "/reco2file_and_channel"):
        add_prefix_to_fields(input_dir + "/reco2file_and_channel", output_dir + "/reco2file_and_channel", num_replicas, include_original, prefix, field = [0,1])

    data_lib.RunKaldiCommand("utils/validate_data_dir.sh --no-feats --no-text {output_dir}"
                    .format(output_dir = output_dir))


def smooth_probability_distribution(set_list, smoothing_weight=0.0, target_sum=1.0):
    """ This function smooths the probability distribution in the list
    """
    if len(list(set_list)) > 0:
      num_unspecified = 0
      accumulated_prob = 0
      for item in set_list:
          if item.probability is None:
              num_unspecified += 1
          else:
              accumulated_prob += item.probability

      # Compute the probability for the items without specifying their probability
      uniform_probability = 0
      if num_unspecified > 0 and accumulated_prob < 1:
          uniform_probability = (1 - accumulated_prob) / float(num_unspecified)
      elif num_unspecified > 0 and accumulate_prob >= 1:
          warnings.warn("The sum of probabilities specified by user is larger than or equal to 1. "
                        "The items without probabilities specified will be given zero to their probabilities.")

      for item in set_list:
          if item.probability is None:
              item.probability = uniform_probability
          else:
              # smooth the probability
              item.probability = (1 - smoothing_weight) * item.probability + smoothing_weight * uniform_probability

      # Normalize the probability
      sum_p = sum(item.probability for item in set_list)
      for item in set_list:
          item.probability = item.probability / sum_p * target_sum

    return set_list


def parse_set_parameter_strings(set_para_array):
    """ This function parse the array of rir set parameter strings.
        It will assign probabilities to those rir sets which don't have a probability
        It will also check the existence of the rir list files.
    """
    set_list = []
    for set_para in set_para_array:
        set = lambda: None
        setattr(set, "filename", None)
        setattr(set, "probability", None)
        parts = set_para.split(',')
        if len(parts) == 2:
            set.probability = float(parts[0])
            set.filename = parts[1].strip()
        else:
            set.filename = parts[0].strip()
        if not os.path.isfile(set.filename):
            raise Exception(set.filename + " not found")
        set_list.append(set)

    return smooth_probability_distribution(set_list)


def parse_rir_list(rir_set_para_array, smoothing_weight, sampling_rate = None):
    """ This function creates the RIR list
        Each rir object in the list contains the following attributes:
        rir_id, room_id, receiver_position_id, source_position_id, rt60, drr, probability
        Please refer to the help messages in the parser for the meaning of these attributes
    """
    rir_parser = argparse.ArgumentParser()
    rir_parser.add_argument('--rir-id', type=str, required=True, help='This id is unique for each RIR and the noise may associate with a particular RIR by refering to this id')
    rir_parser.add_argument('--room-id', type=str, required=True, help='This is the room that where the RIR is generated')
    rir_parser.add_argument('--receiver-position-id', type=str, default=None, help='receiver position id')
    rir_parser.add_argument('--source-position-id', type=str, default=None, help='source position id')
    rir_parser.add_argument('--rt60', type=float, default=None, help='RT60 is the time required for reflections of a direct sound to decay 60 dB.')
    rir_parser.add_argument('--drr', type=float, default=None, help='Direct-to-reverberant-ratio of the impulse response.')
    rir_parser.add_argument('--cte', type=float, default=None, help='Early-to-late index of the impulse response.')
    rir_parser.add_argument('--probability', type=float, default=None, help='probability of the impulse response.')
    rir_parser.add_argument('rir_rspecifier', type=str, help="""rir rspecifier, it can be either a filename or a piped command.
                            E.g. data/impulses/Room001-00001.wav or "sox data/impulses/Room001-00001.wav -t wav - |" """)

    set_list = parse_set_parameter_strings(rir_set_para_array)

    rir_list = []
    for rir_set in set_list:
        current_rir_list = [rir_parser.parse_args(shlex.split(x.strip())) for x in open(rir_set.filename)]
        for rir in current_rir_list:
            if sampling_rate is not None:
                # check if the rspecifier is a pipe or not
                if len(rir.rir_rspecifier.split()) == 1:
                    rir.rir_rspecifier = "sox {0} -r {1} -t wav - |".format(rir.rir_rspecifier, sampling_rate)
                else:
                    rir.rir_rspecifier = "{0} sox -t wav - -r {1} -t wav - |".format(rir.rir_rspecifier, sampling_rate)

        rir_list += smooth_probability_distribution(current_rir_list, smoothing_weight, rir_set.probability)

    return rir_list


def almost_equal(value_1, value_2, accuracy = 10**-8):
    """ This function checks if the inputs are approximately equal assuming they are floats.
    """
    return abs(value_1 - value_2) < accuracy


def make_room_dict(rir_list):
    """ This function converts a list of RIRs into a dictionary of RIRs indexed by the room-id.
        Its values are objects with two attributes: a local RIR list
        and the probability of the corresponding room
        Please look at the comments at parse_rir_list() for the attributes that a RIR object contains
    """
    room_dict = {}
    for rir in rir_list:
        if rir.room_id not in room_dict:
            # add new room
            room_dict[rir.room_id] = lambda: None
            setattr(room_dict[rir.room_id], "rir_list", [])
            setattr(room_dict[rir.room_id], "probability", 0)
        room_dict[rir.room_id].rir_list.append(rir)

    # the probability of the room is the sum of probabilities of its RIR
    for key in room_dict.keys():
        room_dict[key].probability = sum(rir.probability for rir in room_dict[key].rir_list)

    assert almost_equal(sum(room_dict[key].probability for key in room_dict.keys()), 1.0)

    return room_dict

def parse_noise_list(noise_set_para_array, smoothing_weight, sampling_rate = None):
    """ This function creates the point-source noise list
         and the isotropic noise dictionary from the noise information file
         The isotropic noise dictionary is indexed by the room
         and its value is the corrresponding isotropic noise list
         Each noise object in the list contains the following attributes:
         noise_id, noise_type, bg_fg_type, room_linkage, probability, noise_rspecifier
         Please refer to the help messages in the parser for the meaning of these attributes
    """
    noise_parser = argparse.ArgumentParser()
    noise_parser.add_argument('--noise-id', type=str, required=True, help='noise id')
    noise_parser.add_argument('--noise-type', type=str, required=True, help='the type of noise; i.e. isotropic or point-source', choices = ["isotropic", "point-source"])
    noise_parser.add_argument('--bg-fg-type', type=str, default="background", help='background or foreground noise, for background noises, '
                              'they will be extended before addition to cover the whole speech; for foreground noise, they will be kept '
                              'to their original duration and added at a random point of the speech.', choices = ["background", "foreground"])
    noise_parser.add_argument('--room-linkage', type=str, default=None, help='required if isotropic, should not be specified if point-source.')
    noise_parser.add_argument('--probability', type=float, default=None, help='probability of the noise.')
    noise_parser.add_argument('noise_rspecifier', type=str, help="""noise rspecifier, it can be either a filename or a piped command.
                              E.g. type5_noise_cirline_ofc_ambient1.wav or "sox type5_noise_cirline_ofc_ambient1.wav -t wav - |" """)

    set_list = parse_set_parameter_strings(noise_set_para_array)

    pointsource_noise_list = []
    iso_noise_dict = {}
    for noise_set in set_list:
        current_noise_list = [noise_parser.parse_args(shlex.split(x.strip())) for x in open(noise_set.filename)]
        current_pointsource_noise_list = []
        for noise in current_noise_list:
            if sampling_rate is not None:
                # check if the rspecifier is a pipe or not
                if len(noise.noise_rspecifier.split()) == 1:
                    noise.noise_rspecifier = "sox {0} -r {1} -t wav - |".format(noise.noise_rspecifier, sampling_rate)
                else:
                    noise.noise_rspecifier = "{0} sox -t wav - -r {1} -t wav - |".format(noise.noise_rspecifier, sampling_rate)

            if noise.noise_type == "isotropic":
                if noise.room_linkage is None:
                    raise Exception("--room-linkage must be specified if --noise-type is isotropic")
                else:
                    if noise.room_linkage not in iso_noise_dict:
                        iso_noise_dict[noise.room_linkage] = []
                    iso_noise_dict[noise.room_linkage].append(noise)
            else:
                current_pointsource_noise_list.append(noise)

        pointsource_noise_list += smooth_probability_distribution(current_pointsource_noise_list, smoothing_weight, noise_set.probability)

    # ensure the point-source noise probabilities sum to 1
    pointsource_noise_list = smooth_probability_distribution(pointsource_noise_list, smoothing_weight, 1.0)
    if len(pointsource_noise_list) > 0:
        assert almost_equal(sum(noise.probability for noise in pointsource_noise_list), 1.0)

    # ensure the isotropic noise source probabilities for a given room sum to 1
    for key in iso_noise_dict.keys():
        iso_noise_dict[key] = smooth_probability_distribution(iso_noise_dict[key])
        assert almost_equal(sum(noise.probability for noise in iso_noise_dict[key]), 1.0)

    return (pointsource_noise_list, iso_noise_dict)


def main():
    args = get_args()

    random.seed(args.random_seed)
    rir_list = parse_rir_list(args.rir_set_para_array, args.rir_smoothing_weight, args.source_sampling_rate)
    print("Number of RIRs is {0}".format(len(rir_list)))
    pointsource_noise_list = []
    iso_noise_dict = {}
    if args.noise_set_para_array is not None:
        pointsource_noise_list, iso_noise_dict = parse_noise_list(args.noise_set_para_array,
                                                                args.noise_smoothing_weight,
                                                                args.source_sampling_rate)
        print("Number of point-source noises is {0}".format(len(pointsource_noise_list)))
        print("Number of isotropic noises is {0}".format(sum(len(iso_noise_dict[key]) for key in iso_noise_dict.keys())))
    room_dict = make_room_dict(rir_list)

    if args.include_original_data == "true":
        include_original = True
    else:
        include_original = False
    create_reverberated_copy(input_dir = args.input_dir,
                           output_dir = args.output_dir,
                           room_dict = room_dict,
                           pointsource_noise_list = pointsource_noise_list,
                           iso_noise_dict = iso_noise_dict,
                           foreground_snr_string = args.foreground_snr_string,
                           background_snr_string = args.background_snr_string,
                           num_replicas = args.num_replicas,
                           include_original = include_original,
                           prefix = args.prefix,
                           speech_rvb_probability = args.speech_rvb_probability,
                           shift_output = args.shift_output,
                           isotropic_noise_addition_probability = args.isotropic_noise_addition_probability,
                           pointsource_noise_addition_probability = args.pointsource_noise_addition_probability,
                           max_noises_per_minute = args.max_noises_per_minute)


    data_lib.RunKaldiCommand("utils/validate_data_dir.sh --no-feats --no-text {output_dir}"
                    .format(output_dir = args.output_dir))

if __name__ == "__main__":
    main()
<|MERGE_RESOLUTION|>--- conflicted
+++ resolved
@@ -167,11 +167,7 @@
 def write_dict_to_file(dict, file_name):
     """ This function creates a file and write the content of a dictionary into it
     """
-<<<<<<< HEAD
-    file = open(file_name, 'w')
-=======
     file = open(file_name, 'w', encoding='utf-8')
->>>>>>> 63b38496
     keys = sorted(dict.keys())
     for key in keys:
         value = dict[key]
