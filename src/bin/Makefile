
all:
EXTRA_CXXFLAGS = -Wno-sign-compare
include ../kaldi.mk

BINFILES = align-equal align-equal-compiled acc-tree-stats \
        show-alignments compile-questions cluster-phones \
        compute-wer make-h-transducer add-self-loops convert-ali \
        compile-train-graphs compile-train-graphs-fsts \
        make-pdf-to-tid-transducer make-ilabel-transducer show-transitions \
        ali-to-phones ali-to-post weight-silence-post acc-lda est-lda \
        ali-to-pdf est-mllt build-tree build-tree-two-level decode-faster \
        decode-faster-mapped scale-vecs copy-transition-model rand-prune-post \
        phones-to-prons prons-to-wordali copy-gselect copy-tree scale-post \
        compute-mce-scale get-silence-probs post-to-weights reverse-weights \
        dot-weights sum-tree-stats weight-post post-to-tacc copy-matrix \
        copy-vector copy-int-vector sum-post sum-matrices draw-tree \
<<<<<<< HEAD
        copy-int-vector-vector \
=======
        copy-int-vector-vector thresh-post \
>>>>>>> 5103ad3c
        align-mapped align-compiled-mapped latgen-faster-mapped

OBJFILES = 

all:  $(BINFILES)


TESTFILES =

$(BINFILES): ../decoder/kaldi-decoder.a ../lat/kaldi-lat.a ../hmm/kaldi-hmm.a ../transform/kaldi-transform.a ../gmm/kaldi-gmm.a ../tree/kaldi-tree.a ../matrix/kaldi-matrix.a  ../util/kaldi-util.a ../base/kaldi-base.a 

# Rule below would expand to, e.g.:
# ../base/kaldi-base.a:
# 	make -c ../base kaldi-base.a
# -c option to make is same as changing directory.
%.a:
	$(MAKE) -C ${@D} ${@F}

clean:
	-rm -f *.o *.a $(TESTFILES) $(BINFILES) 

test: $(TESTFILES)
	for x in $(TESTFILES); do ./$$x >/dev/null 2>&1 || (echo "***test $$x failed***"; exit 1); done  
	echo Tests succeeded

.valgrind: $(TESTFILES)


depend:
	-$(CXX) -M $(CXXFLAGS) *.cc > .depend.mk  

# removing automatic making of "depend" as it's quite slow.
#.depend.mk: depend

-include .depend.mk
<|MERGE_RESOLUTION|>--- conflicted
+++ resolved
@@ -15,11 +15,7 @@
         compute-mce-scale get-silence-probs post-to-weights reverse-weights \
         dot-weights sum-tree-stats weight-post post-to-tacc copy-matrix \
         copy-vector copy-int-vector sum-post sum-matrices draw-tree \
-<<<<<<< HEAD
-        copy-int-vector-vector \
-=======
         copy-int-vector-vector thresh-post \
->>>>>>> 5103ad3c
         align-mapped align-compiled-mapped latgen-faster-mapped
 
 OBJFILES = 
