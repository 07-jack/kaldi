// nnet3/nnet-combine.cc

// Copyright 2012-2015   Johns Hopkins University (author: Daniel Povey)

// See ../../COPYING for clarification regarding multiple authors
//
// Licensed under the Apache License, Version 2.0 (the "License");
// you may not use this file except in compliance with the License.
// You may obtain a copy of the License at
//
//  http://www.apache.org/licenses/LICENSE-2.0
//
// THIS CODE IS PROVIDED *AS IS* BASIS, WITHOUT WARRANTIES OR CONDITIONS OF ANY
// KIND, EITHER EXPRESS OR IMPLIED, INCLUDING WITHOUT LIMITATION ANY IMPLIED
// WARRANTIES OR CONDITIONS OF TITLE, FITNESS FOR A PARTICULAR PURPOSE,
// MERCHANTABLITY OR NON-INFRINGEMENT.
// See the Apache 2 License for the specific language governing permissions and
// limitations under the License.

#include "nnet3/nnet-combine.h"
#include "nnet3/nnet-utils.h"

namespace kaldi {
namespace nnet3 {

NnetCombiner::NnetCombiner(const NnetCombineConfig &config,
                           int32 num_nnets,
                           const std::vector<NnetExample> &egs,
                           const Nnet &first_nnet):
    config_(config),
    egs_(egs),
    nnet_(first_nnet),
    num_real_input_nnets_(num_nnets),
    nnet_params_(std::min(num_nnets, config_.max_effective_inputs),
                 NumParameters(first_nnet)),
    tot_input_weighting_(nnet_params_.NumRows()) {
<<<<<<< HEAD

  if (config_.sum_to_one_penalty != 0.0 &&
      config_.enforce_sum_to_one) {
    KALDI_WARN << "--sum-to-one-penalty=" << config_.sum_to_one_penalty
              << " is nonzero, so setting --enforce-sum-to-one=false.";
    config_.enforce_sum_to_one = false;
  }
=======
  SetDropoutProportion(0, &nnet_);
>>>>>>> 82167f97
  SubVector<BaseFloat> first_params(nnet_params_, 0);
  VectorizeNnet(nnet_, &first_params);
  tot_input_weighting_(0) += 1.0;
  num_nnets_provided_ = 1;
  ComputeUpdatableComponentDims();
  NnetComputeProbOptions compute_prob_opts;
  compute_prob_opts.compute_deriv = true;
  prob_computer_ = new NnetComputeProb(compute_prob_opts, nnet_);
}

void NnetCombiner::ComputeUpdatableComponentDims(){
  updatable_component_dims_.clear();
  for (int32 c = 0; c < nnet_.NumComponents(); c++) {
    Component *comp = nnet_.GetComponent(c);
    if (comp->Properties() & kUpdatableComponent) {
      // For now all updatable components inherit from class UpdatableComponent.
      // If that changes in future, we will change this code.
      UpdatableComponent *uc = dynamic_cast<UpdatableComponent*>(comp);
      if (uc == NULL)
        KALDI_ERR << "Updatable component does not inherit from class "
            "UpdatableComponent; change this code.";
      updatable_component_dims_.push_back(uc->NumParameters());
    }
  }
}

void NnetCombiner::AcceptNnet(const Nnet &nnet) {
  KALDI_ASSERT(num_nnets_provided_ < num_real_input_nnets_ &&
               "You called AcceptNnet too many times.");
  int32 num_effective_nnets = nnet_params_.NumRows();
  if (num_effective_nnets == num_real_input_nnets_) {
    SubVector<BaseFloat> this_params(nnet_params_, num_nnets_provided_);
    VectorizeNnet(nnet, &this_params);
    tot_input_weighting_(num_nnets_provided_) += 1.0;
  } else {
    // this_index is a kind of warped index, mapping the range
    // 0 ... num_real_inputs_nnets_ - 1 onto the range
    // 0 ... num_effective_nnets - 1.  View the index as falling in
    // between two integer indexes and determining weighting factors.
    // we could view this as triangular bins.
    BaseFloat this_index = num_nnets_provided_ * (num_effective_nnets - 1)
        / static_cast<BaseFloat>(num_real_input_nnets_ - 1);
    int32 lower_index = std::floor(this_index),
        upper_index = lower_index + 1;
    BaseFloat remaining_part = this_index - lower_index,
        lower_weight = 1.0 - remaining_part,
        upper_weight = remaining_part;
    KALDI_ASSERT(lower_index >= 0 && upper_index <= num_effective_nnets &&
                 lower_weight >= 0.0 && upper_weight >= 0.0 &&
                 lower_weight <= 1.0 && upper_weight <= 1.0);
    Vector<BaseFloat> vec(nnet_params_.NumCols(), kUndefined);
    VectorizeNnet(nnet, &vec);
    nnet_params_.Row(lower_index).AddVec(lower_weight, vec);
    tot_input_weighting_(lower_index) += lower_weight;
    if (upper_index == num_effective_nnets) {
      KALDI_ASSERT(upper_weight < 0.1);
    } else {
      nnet_params_.Row(upper_index).AddVec(upper_weight, vec);
      tot_input_weighting_(upper_index) += upper_weight;
    }
  }
  num_nnets_provided_++;
}

void NnetCombiner::FinishPreprocessingInput() {
  KALDI_ASSERT(num_nnets_provided_ == num_real_input_nnets_ &&
               "You did not call AcceptInput() enough times.");
  int32 num_effective_nnets = nnet_params_.NumRows();
  for (int32 i = 0; i < num_effective_nnets; i++) {
    BaseFloat tot_weight = tot_input_weighting_(i);
    KALDI_ASSERT(tot_weight > 0.0);  // Or would be a coding error.
    // Rescale so this row is like a weighted average instead of
    // a weighted sum.
    if (tot_weight != 1.0)
      nnet_params_.Row(i).Scale(1.0 / tot_weight);
  }
}

void NnetCombiner::Combine() {
  FinishPreprocessingInput();

  if (!SelfTestDerivatives()) {
    KALDI_LOG << "Self-testing model derivatives since parameter-derivatives "
        "self-test failed.";
    SelfTestModelDerivatives();
  }

  int32 dim = ParameterDim();
  LbfgsOptions lbfgs_options;
  lbfgs_options.minimize = false; // We're maximizing.
  lbfgs_options.m = dim; // Store the same number of vectors as the dimension
                         // itself, so this is BFGS.
  lbfgs_options.first_step_impr = config_.initial_impr;

  Vector<double> params(dim), deriv(dim);
  double objf, initial_objf;
  GetInitialParameters(&params);


  OptimizeLbfgs<double> lbfgs(params, lbfgs_options);

  for (int32 i = 0; i < config_.num_iters; i++) {
    params.CopyFromVec(lbfgs.GetProposedValue());
    objf = ComputeObjfAndDerivFromParameters(params, &deriv);
    KALDI_VLOG(2) << "Iteration " << i << " params = " << params
                  << ", objf = " << objf << ", deriv = " << deriv;
    if (i == 0) initial_objf = objf;
    lbfgs.DoStep(objf, deriv);
  }

  if (!config_.sum_to_one_penalty) {
    KALDI_LOG << "Combining nnets, objective function changed from "
              << initial_objf << " to " << objf;
  } else {
    Vector<double> weights(WeightDim());
    GetWeights(params, &weights);
    bool print_weights = true;
    double penalty = GetSumToOnePenalty(weights, NULL, print_weights);
    // note: initial_objf has no penalty term because it summed exactly
    // to one.
    KALDI_LOG << "Combining nnets, objective function changed from "
              << initial_objf << " to " << objf << " = "
              << (objf - penalty) << " + " << penalty;
  }


  // must recompute nnet_ if "params" is not exactly equal to the
  // final params that LB
  Vector<double> final_params(dim);
  final_params.CopyFromVec(lbfgs.GetValue(&objf));
  if (!params.ApproxEqual(final_params, 0.0)) {
    // the following call makes sure that nnet_ corresponds to the parameters
    // in "params".
    ComputeObjfAndDerivFromParameters(final_params, &deriv);
  }
  PrintParams(final_params);
}


void NnetCombiner::PrintParams(const VectorBase<double> &params) const {

  Vector<double> weights(params.Dim()), normalized_weights(params.Dim());
  GetWeights(params, &weights);
  GetNormalizedWeights(weights, &normalized_weights);
  int32 num_models = nnet_params_.NumRows(),
      num_uc = NumUpdatableComponents();

  if (config_.separate_weights_per_component) {
    std::vector<std::string> updatable_component_names;
    for (int32 c = 0; c < nnet_.NumComponents(); c++) {
      const Component *comp = nnet_.GetComponent(c);
      if (comp->Properties() & kUpdatableComponent)
        updatable_component_names.push_back(nnet_.GetComponentName(c));
    }
    KALDI_ASSERT(static_cast<int32>(updatable_component_names.size()) ==
                 NumUpdatableComponents());
    for (int32 uc = 0; uc < num_uc; uc++) {
      std::ostringstream os;
      os.width(20);
      os << std::left << updatable_component_names[uc] << ": ";
      os.width(9);
      os.precision(4);
      for (int32 m = 0; m < num_models; m++) {
        int32 index = m * num_uc + uc;
        os << " " << std::left << normalized_weights(index);
      }
      KALDI_LOG << "Weights for " << os.str();
    }
  } else {
    int32 c = 0;  // arbitrarily chosen; they'll all be the same.
    std::ostringstream os;
    os.width(9);
    os.precision(4);
    for (int32 m = 0; m < num_models; m++) {
      int32 index = m * num_uc + c;
      os << " " <<  std::left << normalized_weights(index);
    }
    KALDI_LOG << "Model weights are: " << os.str();
  }
  int32 num_effective_nnets = nnet_params_.NumRows();
  if (num_effective_nnets != num_real_input_nnets_)
    KALDI_LOG << "Above, only " << num_effective_nnets << " weights were "
              "printed due to the the --num-effective-nnets option; "
              "there were " << num_real_input_nnets_ << " actual input nnets. "
              "Each weight corresponds to a weighted average over a range of "
              "nnets in the sequence (with triangular bins)";
}

bool NnetCombiner::SelfTestDerivatives() {
  int32 num_tests = 2;  // more properly, this is the number of dimensions in a
                        // single test.
  double delta = 0.001;
  int32 dim = ParameterDim();

  Vector<double> params(dim), deriv(dim);
  Vector<double> predicted_changes(num_tests),
      observed_changes(num_tests);

  GetInitialParameters(&params);
  double initial_objf = ComputeObjfAndDerivFromParameters(params,
                                                             &deriv);
  for (int32 i = 0; i < num_tests; i++) {
    Vector<double> new_deriv(dim), offset(dim), new_params(params);
    offset.SetRandn();
    new_params.AddVec(delta, offset);
    double new_objf = ComputeObjfAndDerivFromParameters(new_params,
                                                           &new_deriv);
    // for predicted changes, interpolate old and new derivs.
    predicted_changes(i) =
        0.5 * VecVec(new_params, deriv) -  0.5 * VecVec(params, deriv) +
        0.5 * VecVec(new_params, new_deriv) - 0.5 * VecVec(params, new_deriv);
    observed_changes(i) = new_objf - initial_objf;
  }
  double threshold = 0.1;
  KALDI_LOG << "predicted_changes = " << predicted_changes;
  KALDI_LOG << "observed_changes = " << observed_changes;
  if (!ApproxEqual(predicted_changes, observed_changes, threshold)) {
    KALDI_WARN << "Derivatives self-test failed.";
    return false;
  } else {
    return true;
  }
}


void NnetCombiner::SelfTestModelDerivatives() {
  int32 num_tests = 3;  // more properly, this is the number of dimensions in a
                        // single test.
  int32 dim = ParameterDim();

  Vector<double> params(dim), deriv(dim);
  Vector<double> predicted_changes(num_tests),
      observed_changes(num_tests);

  GetInitialParameters(&params);
  Vector<double> weights(WeightDim()), normalized_weights(WeightDim());
  Vector<BaseFloat> nnet_params(NnetParameterDim(), kUndefined),
      nnet_deriv(NnetParameterDim(), kUndefined);
  GetWeights(params, &weights);
  GetNormalizedWeights(weights, &normalized_weights);
  GetNnetParameters(normalized_weights, &nnet_params);

  double initial_objf = ComputeObjfAndDerivFromNnet(nnet_params,
                                                       &nnet_deriv);

  double delta = 0.002 * std::sqrt(VecVec(nnet_params, nnet_params) /
                                   NnetParameterDim());


  for (int32 i = 0; i < num_tests; i++) {
    Vector<BaseFloat> new_nnet_deriv(NnetParameterDim()),
        offset(NnetParameterDim()), new_nnet_params(nnet_params);
    offset.SetRandn();
    new_nnet_params.AddVec(delta, offset);
    double new_objf = ComputeObjfAndDerivFromNnet(new_nnet_params,
                                                     &new_nnet_deriv);
    // for predicted changes, interpolate old and new derivs.
    predicted_changes(i) =
        0.5 * VecVec(new_nnet_params, nnet_deriv) -
        0.5 * VecVec(nnet_params, nnet_deriv) +
        0.5 * VecVec(new_nnet_params, new_nnet_deriv) -
        0.5 * VecVec(nnet_params, new_nnet_deriv);
    observed_changes(i) = new_objf - initial_objf;
  }
  double threshold = 0.1;
  KALDI_LOG << "model-derivatives: predicted_changes = " << predicted_changes;
  KALDI_LOG << "model-derivatives: observed_changes = " << observed_changes;
  if (!ApproxEqual(predicted_changes, observed_changes, threshold))
    KALDI_WARN << "Model derivatives self-test failed.";
}




int32 NnetCombiner::ParameterDim() const {
  if (config_.separate_weights_per_component)
    return NumUpdatableComponents() * nnet_params_.NumRows();
  else
    return nnet_params_.NumRows();
}


void NnetCombiner::GetInitialParameters(VectorBase<double> *params) const {
  KALDI_ASSERT(params->Dim() == ParameterDim());
  params->Set(1.0 / nnet_params_.NumRows());
  if (config_.enforce_positive_weights) {
    // we enforce positive weights by treating the params as the log of the
    // actual weight.
    params->ApplyLog();
  }
}

void NnetCombiner::GetWeights(const VectorBase<double> &params,
                              VectorBase<double> *weights) const {
  KALDI_ASSERT(weights->Dim() == WeightDim());
  if (config_.separate_weights_per_component) {
    weights->CopyFromVec(params);
  } else {
    int32 nc = NumUpdatableComponents();
    // have one parameter per row of nnet_params_, and need to repeat
    // the weight for the different components.
    for (int32 n = 0; n < nnet_params_.NumRows(); n++) {
      for (int32 c = 0; c < nc; c++)
        (*weights)(n * nc + c) = params(n);
    }
  }
  // we enforce positive weights by having the weights be the exponential of the
  // corresponding parameters.
  if (config_.enforce_positive_weights)
    weights->ApplyExp();
}


void NnetCombiner::GetParamsDeriv(const VectorBase<double> &weights,
                                  const VectorBase<double> &weights_deriv,
                                  VectorBase<double> *param_deriv) {
  KALDI_ASSERT(weights.Dim() == WeightDim() &&
               param_deriv->Dim() == ParameterDim());
  Vector<double> preexp_weights_deriv(weights_deriv);
  if (config_.enforce_positive_weights) {
    // to enforce positive weights we first compute weights (call these
    // preexp_weights) and then take exponential.  Note, d/dx exp(x) = exp(x).
    // So the derivative w.r.t. the preexp_weights equals the derivative
    // w.r.t. the weights, times the weights.
    preexp_weights_deriv.MulElements(weights);
  }
  if (config_.separate_weights_per_component) {
    param_deriv->CopyFromVec(preexp_weights_deriv);
  } else {
    int32 nc = NumUpdatableComponents();
    param_deriv->SetZero();
    for (int32 n = 0; n < nnet_params_.NumRows(); n++)
      for (int32 c = 0; c < nc; c++)
        (*param_deriv)(n) += preexp_weights_deriv(n * nc + c);
  }
}


double NnetCombiner::GetSumToOnePenalty(
    const VectorBase<double> &weights,
    VectorBase<double> *weights_penalty_deriv,
    bool print_weights) const {

  KALDI_ASSERT(config_.sum_to_one_penalty >= 0.0);
  double penalty = config_.sum_to_one_penalty;
  if (penalty == 0.0) {
    weights_penalty_deriv->SetZero();
    return 0.0;
  }
  double ans = 0.0;
  int32 num_uc = NumUpdatableComponents(),
    num_models = nnet_params_.NumRows();
  Vector<double> tot_weights(num_uc);
  std::ostringstream tot_weight_info;
  for (int32 c = 0; c < num_uc; c++) {
    double this_total_weight = 0.0;
    for (int32 m = 0; m < num_models; m++) {
      int32 index = m * num_uc + c;
      double this_weight = weights(index);
      this_total_weight += this_weight;
    }
    tot_weights(c) = this_total_weight;
    ans += -0.5 * penalty *
           (this_total_weight - 1.0) * (this_total_weight - 1.0);
    if (weights_penalty_deriv != NULL) {
      KALDI_ASSERT(weights.Dim() == weights_penalty_deriv->Dim());
      // this_total_weight_deriv is the derivative of the penalty
      // term w.r.t. this component's total weight.
      double this_total_weight_deriv =
          penalty * (1.0 - this_total_weight);
      for (int32 m = 0; m < num_models; m++) {
        int32 index = m * num_uc + c;
        (*weights_penalty_deriv)(index) = this_total_weight_deriv;
      }
    }
  }
  if (print_weights) {
    Vector<BaseFloat> tot_weights_float(tot_weights);
    KALDI_LOG << "Total weights per component: "
              << PrintVectorPerUpdatableComponent(nnet_,
                                                  tot_weights_float);
  }
  return ans;
}


void NnetCombiner::GetNnetParameters(const Vector<double> &weights,
                                     VectorBase<BaseFloat> *nnet_params) const {
  KALDI_ASSERT(nnet_params->Dim() == nnet_params_.NumCols());
  nnet_params->SetZero();
  int32 num_uc = NumUpdatableComponents(),
      num_models = nnet_params_.NumRows();
  for (int32 m = 0; m < num_models; m++) {
    const SubVector<BaseFloat> src_params(nnet_params_, m);
    int32 dim_offset = 0;
    for (int32 c = 0; c < num_uc; c++) {
      int32 index = m * num_uc + c;
      BaseFloat weight = weights(index);
      int32 dim = updatable_component_dims_[c];
      const SubVector<BaseFloat> src_component_params(src_params, dim_offset,
                                                      dim);
      SubVector<BaseFloat> dest_component_params(*nnet_params, dim_offset, dim);
      dest_component_params.AddVec(weight, src_component_params);
      dim_offset += dim;
    }
    KALDI_ASSERT(dim_offset == nnet_params_.NumCols());
  }
}

// compare GetNnetParameters.
void NnetCombiner::GetWeightsDeriv(
    const VectorBase<BaseFloat> &nnet_params_deriv,
    VectorBase<double> *weights_deriv) {
  KALDI_ASSERT(nnet_params_deriv.Dim() == nnet_params_.NumCols() &&
               weights_deriv->Dim() == WeightDim());
  int32 num_uc = NumUpdatableComponents(),
      num_models = nnet_params_.NumRows();
  for (int32 m = 0; m < num_models; m++) {
    const SubVector<BaseFloat> src_params(nnet_params_, m);
    int32 dim_offset = 0;
    for (int32 c = 0; c < num_uc; c++) {
      int32 index = m * num_uc + c;
      int32 dim = updatable_component_dims_[c];
      const SubVector<BaseFloat> src_component_params(src_params, dim_offset,
                                                      dim);
      const SubVector<BaseFloat> component_params_deriv(nnet_params_deriv,
                                                        dim_offset, dim);
      (*weights_deriv)(index) = VecVec(src_component_params,
                                       component_params_deriv);
      dim_offset += dim;
    }
    KALDI_ASSERT(dim_offset == nnet_params_.NumCols());
  }
}

double NnetCombiner::ComputeObjfAndDerivFromNnet(
    VectorBase<BaseFloat> &nnet_params,
    VectorBase<BaseFloat> *nnet_params_deriv) {
  BaseFloat sum = nnet_params.Sum();
  // inf/nan parameters->return -inf objective.
  if (!(sum == sum && sum - sum == 0))
    return -std::numeric_limits<double>::infinity();
  // Set nnet to have these params.
  UnVectorizeNnet(nnet_params, &nnet_);

  prob_computer_->Reset();
  std::vector<NnetExample>::const_iterator iter = egs_.begin(),
                                            end = egs_.end();
  for (; iter != end; ++iter)
    prob_computer_->Compute(*iter);
  const SimpleObjectiveInfo *objf_info = prob_computer_->GetObjective("output");
  if (objf_info == NULL)
    KALDI_ERR << "Error getting objective info (unsuitable egs?)";
  KALDI_ASSERT(objf_info->tot_weight > 0.0);
  const Nnet &deriv = prob_computer_->GetDeriv();
  VectorizeNnet(deriv, nnet_params_deriv);
  // we prefer to deal with normalized objective functions.
  nnet_params_deriv->Scale(1.0 / objf_info->tot_weight);
  return objf_info->tot_objective / objf_info->tot_weight;
}


double NnetCombiner::ComputeObjfAndDerivFromParameters(
    VectorBase<double> &params,
    VectorBase<double> *params_deriv) {
  Vector<double> weights(WeightDim()), normalized_weights(WeightDim()),
      weights_sum_to_one_penalty_deriv(WeightDim()),
      normalized_weights_deriv(WeightDim()), weights_deriv(WeightDim());
  Vector<BaseFloat>
      nnet_params(NnetParameterDim(), kUndefined),
      nnet_params_deriv(NnetParameterDim(), kUndefined);
  GetWeights(params, &weights);
  double ans = GetSumToOnePenalty(weights, &weights_sum_to_one_penalty_deriv);
  GetNormalizedWeights(weights, &normalized_weights);
  GetNnetParameters(normalized_weights, &nnet_params);
  ans += ComputeObjfAndDerivFromNnet(nnet_params, &nnet_params_deriv);
  if (ans != ans || ans - ans != 0) // NaN or inf
    return ans;  // No point computing derivative
  GetWeightsDeriv(nnet_params_deriv, &normalized_weights_deriv);
  GetUnnormalizedWeightsDeriv(weights, normalized_weights_deriv,
                              &weights_deriv);
  weights_deriv.AddVec(1.0, weights_sum_to_one_penalty_deriv);
  GetParamsDeriv(weights, weights_deriv, params_deriv);
  return ans;
}


// enforces the constraint that the weights for each component must sum to one,
// if necessary.
void NnetCombiner::GetNormalizedWeights(
    const VectorBase<double> &unnorm_weights,
    VectorBase<double> *norm_weights) const {
  if (!config_.enforce_sum_to_one) {
    norm_weights->CopyFromVec(unnorm_weights);
    return;
  }
  int32 num_uc = NumUpdatableComponents(),
      num_models = nnet_params_.NumRows();
  for (int32 c = 0; c < num_uc; c++) {
    double sum = 0.0;
    for (int32 m = 0; m < num_models; m++) {
      int32 index = m * num_uc + c;
      sum += unnorm_weights(index);
    }
    double inv_sum = 1.0 / sum;  // if it's NaN then it's OK, we'll get NaN
                                    // weights and eventually -inf objective.
    for (int32 m = 0; m < num_models; m++) {
      int32 index = m * num_uc + c;
      (*norm_weights)(index) = unnorm_weights(index) * inv_sum;
    }
  }
}

void NnetCombiner::GetUnnormalizedWeightsDeriv(
    const VectorBase<double> &unnorm_weights,
    const VectorBase<double> &norm_weights_deriv,
    VectorBase<double> *unnorm_weights_deriv) {
  if (!config_.enforce_sum_to_one) {
    unnorm_weights_deriv->CopyFromVec(norm_weights_deriv);
    return;
  }
  int32 num_uc = NumUpdatableComponents(),
      num_models = nnet_params_.NumRows();
  for (int32 c = 0; c < num_uc; c++) {
    double sum = 0.0;
    for (int32 m = 0; m < num_models; m++) {
      int32 index = m * num_uc + c;
      sum += unnorm_weights(index);
    }
    double inv_sum = 1.0 / sum;
    double inv_sum_deriv = 0.0;
    for (int32 m = 0; m < num_models; m++) {
      int32 index = m * num_uc + c;
      // in the forward direction, we'd do:
      // (*norm_weights)(index) = unnorm_weights(index) * inv_sum;
      (*unnorm_weights_deriv)(index) = inv_sum * norm_weights_deriv(index);
      inv_sum_deriv += norm_weights_deriv(index) * unnorm_weights(index);
    }
    // note: d/dx (1/x) = -1/x^2
    double sum_deriv = -1.0 * inv_sum_deriv * inv_sum * inv_sum;
    for (int32 m = 0; m < num_models; m++) {
      int32 index = m * num_uc + c;
      (*unnorm_weights_deriv)(index) += sum_deriv;
    }
  }
}




} // namespace nnet3
} // namespace kaldi<|MERGE_RESOLUTION|>--- conflicted
+++ resolved
@@ -34,7 +34,6 @@
     nnet_params_(std::min(num_nnets, config_.max_effective_inputs),
                  NumParameters(first_nnet)),
     tot_input_weighting_(nnet_params_.NumRows()) {
-<<<<<<< HEAD
 
   if (config_.sum_to_one_penalty != 0.0 &&
       config_.enforce_sum_to_one) {
@@ -42,9 +41,7 @@
               << " is nonzero, so setting --enforce-sum-to-one=false.";
     config_.enforce_sum_to_one = false;
   }
-=======
   SetDropoutProportion(0, &nnet_);
->>>>>>> 82167f97
   SubVector<BaseFloat> first_params(nnet_params_, 0);
   VectorizeNnet(nnet_, &first_params);
   tot_input_weighting_(0) += 1.0;
