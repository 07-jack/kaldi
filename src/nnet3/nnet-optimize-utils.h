// nnet3/nnet-optimize-utils.h

// Copyright 2015    Johns Hopkins University (author: Daniel Povey)

// See ../../COPYING for clarification regarding multiple authors
//
// Licensed under the Apache License, Version 2.0 (the "License");
// you may not use this file except in compliance with the License.
// You may obtain a copy of the License at
//
//  http://www.apache.org/licenses/LICENSE-2.0
//
// THIS CODE IS PROVIDED *AS IS* BASIS, WITHOUT WARRANTIES OR CONDITIONS OF ANY
// KIND, EITHER EXPRESS OR IMPLIED, INCLUDING WITHOUT LIMITATION ANY IMPLIED
// WARRANTIES OR CONDITIONS OF TITLE, FITNESS FOR A PARTICULAR PURPOSE,
// MERCHANTABLITY OR NON-INFRINGEMENT.
// See the Apache 2 License for the specific language governing permissions and
// limitations under the License.

#ifndef KALDI_NNET3_NNET_OPTIMIZE_UTILS_H_
#define KALDI_NNET3_NNET_OPTIMIZE_UTILS_H_

#include "nnet3/nnet-compile.h"
#include "nnet3/nnet-analyze.h"

namespace kaldi {
namespace nnet3 {


struct NnetOptimizeOptions;  // Forward declaration.

/**
   This class is responsible for merging matrices, although you probably want to
   access it via the the function VariableMergingOptimization().

   We identify pairs of submatrices which can potentially be merged into a single
   submatrix.

   Suppose there are two different submatrices s1 != s2 that are submatrices of
   different respective matrices m1 != m2, and somewhere in the computation we
   have a command C, which is one of:
      (a) the assignment command  "s2 = s1", or
      (b) a propagate command with s1 as input and s2 as output, with a component
          that supports propagate in place, or
      (c) a backprop command with s1 as output-deriv and s2 as input-deriv, with
          a component that supports backprop in place.

   Then the triple (C, s1, s2) is a candidate for merging.  We support two types
   of merging: 'right merging', in which we delete s1 and use s2 instead; and
   'left merging' in which we delete s2 and use s1 instead.  The two types of
   merging may seem to be the same thing, but remember that in general s1 and s2
   may be sub-matrices of larger matrices.

   Note: the following
     - Define last-access(submatrix) as the
       last command that accesses that submatrix for either read or write.  [note:
       deallocation does not count as a read or write operation].
     - Define first-access(submatrix) as the first command not of type kAlloc*
       that accessed that submatrix for either read or write.
     - Define last-write-access(submatrix) as the last command-index that accessed
       the submatrix in a write operation, or -1 if there is no such command (this
       could happen for inputs).
     - Define data-invalidated-command(c, submatrix) as the first
       command-index after 'c' that 'submatrix' is written to; or if there is
       no such command, then the command index of the deallocation command
       for 'submatrix'; or if this does not exist, then num-commands.

   The conditions that must be satisfied for merges are as follows:
     - Condition c1: it cannot be the case that m1 and m2 are both inputs, or
       that they are both outputs.
     - Condition c2: If either m1 or m2 is an input or an output, then s1 must
       be the entirety of m1 and s2 must be the entirety of m2 (this is because
       inputs and outputs must be whole matrices).
     - Condition c3: if we are left-merging (deleting s2,m2), then s2 must be the
       entirety of m2.
     - Condition c4: If we are right-merging (deleting s1,m1), then s1 must be
       the entirety of m1.
     - Condition c5: None of the the variables underlying s1 and s2 may be
       marked as 'dirty' (implying that they were the subjects of a previous
       merge during the lifetime of this class).
     - Condition c6: if we are left-merging (deleting s2, m2) and m2 has
       stride_type == kStrideEqualNumCols, then s1 must be the entirety of m1.
       [note: because of condition c3, we can assume that s2 is the entirety of
       m2.]
     - Condition c7: if we are right-merging (deleting s1, m1) and m1 has
       stride_type == kStrideEqualNumCols, then s2 must be the entirety of m2.
       [note: because of condition c4, we can assume that s1 is the entirety of
       m1.]


   If the command C is case (a), i.e. an assignment operation, then the following
   conditions must apply:
     - first-access(s2) == C
     - last-write-access(s1) < C
     - last-access(s1) < data-invalidated-command(C, s2)
   Otherwise (cases (b) and (c), in-place propagate or backprop), we insist that:
     - first-access(s2) == C
     - last-access(s1) == C
   Note: in either case, these conditions imply that m2/s2 is not an input and m1/s1 is
   not an output.  [i.e. s1 *may* be an input and s2 *may* be an output].

   We can explain the procedure for both left-merge and right-merge in one, because
   it's the same.  Define s_to_keep and m_to_keep as s1 and m1 if we're left-merging
   and s2 and m2 if we're right-merging, and s_to_discard and m_to_discard the opposite
   way.

   The procedure to merge in general is as follows:

     - All submatrices that reference m1, make them reference m2 instead.
       [later we'll renumber so that there are no duplicates.]  This automatically
       takes care of making the input and output and allocation/deallocation
       commands refer to the right matrix, in most cases.
     - We need to get rid of duplicate or unnecessary allocation commands:
       If m_to_discard is an input then get rid of the allocation command for
       m_to_keep; otherwise get rid of the allocation command of m_to_discard.
     - We need to get rid of duplicate or unnecessary deallocation commands:
       If m_to_discard is an output then get rid of the deallocation command
       for m_to_keep; otherwise get rid of the deallocation command for
       m_to_discard.

   At the end when we call RemoveOrphanMatrices(), the renumbering code will
   automatically detect that there are duplicate submatrices, and will merge
   them, as well as removing the now-unused matrix indexes.  After merging, we
   will mark the variables (i.e. row-ranges) underlying s1 and s2 as being
   "dirty" so they can no longer be merged during the lifetime of this class--
   this is so we don't have to think to hard; we apply this optimization
   multiple times until it makes no change (see
   nnet-optimize.cc:VariableMerginOptimization()).
 */
class VariableMergingOptimizer {
 public:
  VariableMergingOptimizer(const NnetOptimizeOptions &config,
                           const Nnet &nnet,
                           NnetComputation *computation);
  // Note: you can call this only once.  If it returns true, it means it has
  // merged variables.  In this case, you have the option to instantiate another
  // copy of the class and try again with that other copy.
  bool MergeVariables();

 private:
  /// @brief This function returns a pair of bools saying whether we can do a
  ///   (left and/or right) merge respectively, based on the conditions defined
  ///   in the header.
  ///
  /// Note: if one of the variables underlying s1 or s2 is marked as 'dirty' due
  /// to a previous merge, this function will return (false,false).  The terms
  /// left-merge and right-merge are defined in the extended comment above this
  /// class.  Note: left_merge will always be false if config.allow_left_merge
  /// == false, and the same respectively for right_merge.
  ///
  ///  @param command  [in] The command-index that assigns s2 := s1
  ///                        or does a forward or backprop with s1 as the
  ///                        input and s2 as the output
  ///  @param s1   [in]     A submatrix-index s1 > 0.
  ///  @param s2   [in]     A submatrix-index s2 > 0
  std::pair<bool,bool> MayBeMerged(int32 command, int32 s1, int32 s2) const;

  // Merges to matrices, whether left merge or right merge.  s_to_keep and
  // s_to_discard are the submatrix-indexes we will keep and discard
  // respectively (these are s1 and s2 in some order.
  void DoMerge(int32 command_index, int32 s_to_keep, int32 m_to_discard);

  /// Marks the variables underlying submatrix 's' as dirty
  void MarkAsDirty(int32 s);

  void Initialize();

  const NnetOptimizeOptions &config_;
  const Nnet &nnet_;
  NnetComputation *computation_;

  Analyzer analyzer_;

  // lists of submatrices that correspond to each matrix.
  std::vector<std::vector<int32> > matrix_to_submatrix_;

  // for each variable (as defined by analyzer_.variables), true if
  // we have already performed a merge on it.
  std::vector<bool> variable_dirty_;

  bool already_called_merge_variables_;
};



/**
   This optimization consolidates
   the model-update part of
   backprop commands, for components in (e.g.) recurrent networks that need to
   have many separate backprop commands, into more efficient single commands
   operating on consolidated data in larger matrices.  This is useful for
   recurrent networks.  The resulting computation separates the backprop for
   data-derivatives from the model-update part of backprop.
 */
void ConsolidateModelUpdate(const Nnet &nnet,
                            NnetComputation *computation);




// Class DerivativeTimeLimiter is used inside LimitDerivativeTimes().
// Its function is to modify the computation so that we don't work
// with derivatives outside of a specified range of t values; this is
// useful, for instance, in BLSTMs where you might have a fair amount of
// left and right context in the training examples but don't want to
// propagate the derivatives to there.
//
// We require that the computation have debug info set up
// (!matrix_debug_info.empty()) and that this be the first
// optimization you perform.  This means that the debug_info will
// be accurate and that all matrices will be initialized with
// zero contents.
class DerivativeTimeLimiter {
 public:
  DerivativeTimeLimiter(const Nnet &nnet,
                        int32 min_deriv_time,
                        int32 max_deriv_time,
                        NnetComputation *computation);

  void LimitDerivTimes();

 private:

  // sets up matrix_prune_info_.
  void ComputeMatrixPruneInfo();

  // sets up subatrix_map_ and submatrix_map_if_deriv_.
  void ComputeSubmatrixMaps();

  // modifies all the commands as appropriate to reflect that some derivative
  // values are zero (i.e. save any computation we can, based on this
  // assumption).
  void ModifyCommands();

  // this function, called after we've modified the commands to operate on
  // submatrices of the original matrices, works out for which of the matrices
  // we can actually limit their extent in time, and changes the way the
  // matrices are allocated (it may remove some matrices entirely).
  void PruneMatrices();

  // called from PruneMatrices only for matrices that are derivatives,
  // not inputs or outputs of the computation, and which are partly
  // inside the time range, this function returns true if we can
  // limit the size of the matrix (because variables outside the
  // desired range are never accessed), and false otherwise.
  inline bool CanLimitMatrix(const Analyzer &analyzer,
                             int32 matrix_index) const;

  // called from PruneMatrices after it has figured out which matrices we need
  // to limit to a row-range, this function changes computation->submatrices and
  // computation->matrices in the way required to do that.
  inline void LimitMatrices(const std::vector<bool> &will_limit);

  // does the processing for a command of type kMatrixCopy or kMatrixAdd.
  void MapSimpleMatrixCommand(NnetComputation::Command *c);

  // does the processing for a command of type kCopyRows or kAddRows, where
  // 1st and 2nd args are submatrix indexes and the 3rd arg is a vector of
  // row-indexes.
  void MapIndexesCommand(NnetComputation::Command *c);

  // does the processing for a command of type kAddRowsMulti, kAddToRowsMulti,
  // kCopyRowsMulti or kCopyToRowsMulti, 1st arg is submatrix index that the
  // command is called with, and 2nd arg is 'indexes_multi' index (which
  // contains pairs (source-submatrix, source-row).
  void MapIndexesMultiCommand(NnetComputation::Command *c);

  // does the processing for a command of type kAddRowRanges.
  void MapAddRowRangesCommand(NnetComputation::Command *c);

  // Modifies this command to take into account prune_info_.  At this point we
  // don't actually reduce the size of the matrices, we simply make the commands
  // operate on submatrices of the original matrices where possible- or
  // delete them completely if their output is all zeros or for other reasons
  // we detect that they would be no-ops.
  // Note: this calls computation_->NewSubMatrix, and will generate duplicates
  // of the same submatrix which we'll later remove in RemoveOrphanMatrices.
  void ModifyCommand(NnetComputation::Command *command);

  // this will detect which matrices we can reduce the allocated size of,
  // and reduce their size.
  void ResizeMatrices();

  // Requires that we have mapped 'initial_submatrix' to 'new_submatrix' in
  // an operation that may have removed some data on the left and/or the
  // right (but still they point to the same underlying matrix).  Outputs
  // to 'left_prune' and 'right_prune' the number of rows we have
  // removed on the left and on the right respectively.
  inline void GetPruneValues(int32 initial_submatrix,
                             int32 new_submatrix,
                             int32 *left_prune,
                             int32 *right_prune) const;

  struct MatrixPruneInfo {
    bool is_deriv;  // true if the matrix represents a derivative (copied from
                    // the debug-info; repeated here for convenience).
    bool fully_inside_range;  // True if the matrix is completely inside the time range
                             // specified.
    bool partly_inside_range;  // true if the matrix is partly (but not fully)
                               // inside the time range specified.
    int32 row_begin;  // if partly_inside_range, the first row that's within the time range (i.e. for which
                      // min_deriv_time_ <= t < max_deriv_time_.
    int32 row_end;    // if partly_inside_range, one plus the last row that's within
                      // the time range.
  };


  const Nnet &nnet_;

  int32 min_deriv_time_;
  int32 max_deriv_time_;

  // the computation; we require it to have debug info set up
  // (otherwise you shouldn't be instantiating this class).
  NnetComputation *computation_;

  // for each matrix index > 0, the index of a submatrix that consists of
  // the entirety of that matrix.
  std::vector<int32> whole_submatrices_;

  std::vector<MatrixPruneInfo> matrix_prune_info_;

  // for each submatrix in the original range of computation_->submatrices,
  // submatrix_map_ maps it to itself if the submatrix is completely inside the
  // time-range, or to zero if it's completely outside the time-range, or to a
  // newly created submatrix-index if it's partly inside the time-range.
  std::vector<int32> submatrix_map_;

  // submatrix_map_if_deriv_ contains the quantity:
  // IsDerivative(s) ? submatrix_map_[s] : s,
  // where IsDerivative(s) is true if s is part of a matrix that (according to its
  // debug info) represents a derivative.
  // this comes up so frequently that storing it separately seemed like a good idea.
  std::vector<int32> submatrix_map_if_deriv_;

  std::vector<MatrixPruneInfo> prune_info_;
};


<<<<<<< HEAD
=======
// This utility function, used in code that calls LimitDerivativeTimes(), returns
// the largest time 't' in any of the 'outputs' in the computation request,
// or crashes if there are no outputs (or no cindexes in those outputs).
int32 MaxOutputTimeInRequest(const ComputationRequest &request);
>>>>>>> 1057b836

// This is the top-level interface to limit the times on which derivatives are
// computed (e.g. for truncated BPTT); internally it uses class
// DerivativeLimiter.  Will do nothing if min_deriv_time and max_deriv_time are
// their default -inf,+inf values.
void LimitDerivativeTimes(const Nnet &nnet,
                          int32 min_deriv_time,
                          int32 max_deriv_time,
                          NnetComputation *computation);

/**  This function, used in 'shortcut' compilation where we first compile a
     smaller computation with the same structure but only 2 distinct 'n'
     values, works out whether a computation is 'decomposable'; if so,
     it returns true and outputs the 'mini_request' with the same structure,
     and the number of 'n' values.

     A computation is decomposable if the following conditions hold:

      - All of its inputs and outputs contain 'n' values for all 0 <= n < N,
        for some N > 2.  [we output this 'N' as 'num_n_values'].
      - All of its inputs and outputs have 'regular' structure.

        What it means for an input or output (i.e. an IoSpecification) to have a
        'regular' structure, is as follows:
          - The 't' and 'x' values present are the same for each 'n',
          - The order in which the indexes appear is EITHER of the following:
             - The 'n' index varies 'fast', i.e. the order is:
                 (t1,x1,0), (t1,x1,1) ... (t1,x1,N-1) \
                 (t2,x2,0), (t2,x2,1) ... (t2,x2,N-1)  ...
             - The 'n' index varies 'slowly', i.e. the order is:
                 (t1,x1,0), (t2,x2,0) ...  \
                 (t1,x1,1), (t2,x2,1) ...  \
                 ...                       \
                 (t1,x2,N-1), (t2,x2,N-1) ...
            In either case, there does not have to be any particular rhyme or
            reason to the order of the t and x values; the regularity on 'n' is
            all that we care about.
 */
bool ComputationIsDecomposable(const ComputationRequest &request,
                               ComputationRequest *mini_request,
                               int32 *num_n_values);  // TODO: implement this.


<<<<<<< HEAD
/**
  This function is used in 'shortcut' compilation to expand a computation
  that has been compiled for exactly 2 'n' values, to one that is suitable
  for some num_n_values > 2.
     @param [in] computation  The computation that was compiled for exactly
                              2 'n' values (n=0 and n=1)
     @param [in] need_debug_info True if we want to retain the 'debug_info'
                              in the output 'expanded_computation'.  In any
                              case, the 'debug_info' is required in the
                              input computation.
     @param [in] num_n_values The number of 'n' values we want in the output
                              computation
     @param [out] expanded_computation  The expanded computation.

     @return  This function returns true if it succeeded, and false if it
              could not expand the computation for some reason (e.g. there
              was some non-simple component where the 'PrecomputedIndexes'
              object could not be suitably expanded.  If it returns false,
              the output 'expanded_computation' is undefined (may contain junk).
 */
bool ExpandComputation(const NnetComputation &computation,
                       bool need_debug_info,
                       int32 num_n_values,
                       NnetComputation *expanded_computation);



/// This function detects cases where commands of type kCopyRows, kAddRows or
/// kAddToRows can be converted to commands of type kMatrixCopy or kMatrixAdd,
/// and converts them (this may involve adding submatrices).  After doing this
/// you should at some point do RenumberComputation(), which will remove any
/// now-unused members of computation->indexes.
/// This function returns true if it made any changes to the computation.
bool ReplaceRowWithMatrixOps(NnetComputation *computation);

/// This function detects submatrices and matrices that are never used (e.g. due
/// to changes made in other optimization code), and members of indexes,
/// indexes_multi and indexes_ranges that are unused or are duplicates, and
/// removes them from the computation by way of suitable renumbering.  It does
/// not remove no-ops from computation->commands_; to do that, call
/// RemoveNoOps(computation).
=======
/**  This function, used in 'shortcut' compilation where we first compile a
     smaller computation with the same structure but only 2 distinct 'n'
     values, works out whether a computation is 'decomposable'; if so,
     it returns true and outputs the 'mini_request' with the same structure,
     and the number of 'n' values.

     A computation is decomposable if the following conditions hold:

      - All of its inputs and outputs contain 'n' values for all 0 <= n < N,
        for some N > 2.  [we output this 'N' as 'num_n_values'].
      - All of its inputs and outputs have 'regular' structure.

        What it means for an input or output (i.e. an IoSpecification) to have a
        'regular' structure, is as follows:
          - The 't' and 'x' values present are the same for each 'n',
          - The order in which the indexes appear is EITHER of the following:
             - The 'n' varies the most rapidly, i.e. the order is:
                 (t1,x1,0), (t1,x1,1) ... (t1,x1,N-1) \
                 (t2,x2,0), (t2,x2,1) ... (t2,x2,N-1)  ...
             - The 'n' varies the least rapidly, i.e. the order is:
                 (t1,x1,0), (t2,x2,0) ...  \
                 (t1,x1,1), (t2,x2,1) ...  \
                 ...                       \
                 (t1,x2,N-1), (t2,x2,N-1) ...
            In either case, there does not have to be any particular rhyme or
            reason to the order of the t and x values, the regularity on 'n' is
            all that we care about.
 */
bool ComputationIsDecomposable(const ComputationRequest &request,
                               ComputationRequest *mini_request,
                               int32 *num_n_values);

/**
  This function is used in 'shortcut' compilation
 */
bool ExpandComputation(const Computation &computation,
                       int32 num_n_vlues,
                       Computation *expanded_computation)




/// This function detects submatrices, matrices, and members of indexes_multi
/// and indexes that are never used (e.g. due to changes made in other
/// optimization code), and removes them from the computation by way of suitable
/// renumbering.  It does not remove no-ops from computation->commands_; to do
/// that, call RemoveNoOps(computation).
>>>>>>> 1057b836
void RenumberComputation(NnetComputation *computation);

/// Removes commands of type kNoOperation in the computation.
void RemoveNoOps(NnetComputation *computation);

/// This function outputs to "submatrix_args" the addresses of a subset of
/// arguments arg1 through arg6 in "command", that correspond to the indexes of
/// submatrices.  This is useful in renumbering code.  Note: some of the
/// pointers may point to a zero value, for optional submatrix args.
void IdentifySubmatrixArgs(NnetComputation::Command *command,
                           std::vector<int32*> *submatrix_args);


/// This function outputs to "submatrix_args" the addresses of the args
/// (arguments arg1 through arg6) in the vector "commands", that correspond to
/// the indexes of submatrices.  This is useful in renumbering code.  Note: some
/// of the pointers may point to a zero value, for optional submatrix args.
void IdentifySubmatrixArgs(std::vector<NnetComputation::Command> *commands,
                           std::vector<int32*> *submatrix_args);

/// This function outputs to "submatrix_args" the addresses of integers in
/// 'computation' that correspond to submatrices.  These may be present in
/// 'commands', and in 'indexes_multi'.  This is useful in renumbering code.
/// Note: some of the pointers may point to a zero value, for optional submatrix
/// args in commands, but for efficiency we don't provide pointers for the -1's
/// in 'indexes_multi'.
void IdentifySubmatrixArgsInComputation(NnetComputation *computation,
                                        std::vector<int32*> *submatrix_args);


/// Identifies in the vector of commands, arguments that correspond to indexes
/// into the computation's indexes_multi array, and outputs a list of pointers
/// to those arguments to 'indexes_multi_args'.  Useful in renumbering code.
void IdentifyIndexesMultiArgs(std::vector<NnetComputation::Command> *commands,
                              std::vector<int32*> *indexes_multi_args);

/// Identifies in the vector of commands, arguments that correspond to indexes
/// into the computation's 'indexes' array, and outputs a list of pointers
/// to those arguments to 'indexes_args'.  Useful in renumbering code.
void IdentifyIndexesArgs(std::vector<NnetComputation::Command> *commands,
                         std::vector<int32*> *indexes_args);

/// Identifies in the vector of commands, arguments that correspond to indexes
/// into the computation's 'indexes' array, and outputs a list of pointers
/// to those arguments to 'indexes_args'.  Useful in renumbering code.
void IdentifyIndexesArgs(std::vector<NnetComputation::Command> *commands,
                         std::vector<int32*> *indexes_args);

/// Identifies in the vector of commands, arguments that correspond to indexes
/// into the computation's 'indexes_ranges' array, and outputs a list of pointers
/// to those arguments to 'indexes_ranges_args'.  Useful in renumbering code.
void IdentifyIndexesRangesArgs(std::vector<NnetComputation::Command> *commands,
                               std::vector<int32*> *indexes_ranges_args);

/// This function tries to optimize computation 'computation' for an 'looped'
/// computation.  It expects as input a computation with no backprop but with
/// multiple 'segments' separated by command kNoOperation, where each segment
/// corresponds to a new chunk of input and output.  It tries to locate a pair
/// of segment boundaries, with command indexes c1 and c2, where the active
/// matrices have the same debug-info other than a time offset and can be
/// identified with each other, and the no-op command at c2 can be replaced with
/// 'got c1', creating a computation that 'goes on forever'.
/// If it can't do this, it does nothing.  You can figure out that this is the
/// case by checking whether kGotoLabel is the last command in the computation.
/// [If this optimization fails, the whole computation may have to be
/// regenerated with more segments.]
void OptimizeLoopedComputation(const Nnet &nnet,
                               NnetComputation *computation);


/// This function ensures that the arg1 of a final command of type kGotoLabel is
/// the same as the command with type kNoOperationLabel.  This is necessary
/// if you do any other type of optimization after 'OptimizeLoopedComputation()'.
void FixGotoLabel(NnetComputation *computation);


/*

   Possible TODO:
      optimizations to replace row-by-row copy and add commands with whole-matrix
      commands on smaller sub-matrices (if the row-by-row copy commands have certain
      regularities).  this is a minor issue, we can handle it later.  We have to be
      careful if this causes sub-matrices to overlap.

 */





} // namespace nnet3
} // namespace kaldi


#endif<|MERGE_RESOLUTION|>--- conflicted
+++ resolved
@@ -337,13 +337,10 @@
 };
 
 
-<<<<<<< HEAD
-=======
 // This utility function, used in code that calls LimitDerivativeTimes(), returns
 // the largest time 't' in any of the 'outputs' in the computation request,
 // or crashes if there are no outputs (or no cindexes in those outputs).
 int32 MaxOutputTimeInRequest(const ComputationRequest &request);
->>>>>>> 1057b836
 
 // This is the top-level interface to limit the times on which derivatives are
 // computed (e.g. for truncated BPTT); internally it uses class
@@ -387,7 +384,6 @@
                                int32 *num_n_values);  // TODO: implement this.
 
 
-<<<<<<< HEAD
 /**
   This function is used in 'shortcut' compilation to expand a computation
   that has been compiled for exactly 2 'n' values, to one that is suitable
@@ -429,55 +425,6 @@
 /// removes them from the computation by way of suitable renumbering.  It does
 /// not remove no-ops from computation->commands_; to do that, call
 /// RemoveNoOps(computation).
-=======
-/**  This function, used in 'shortcut' compilation where we first compile a
-     smaller computation with the same structure but only 2 distinct 'n'
-     values, works out whether a computation is 'decomposable'; if so,
-     it returns true and outputs the 'mini_request' with the same structure,
-     and the number of 'n' values.
-
-     A computation is decomposable if the following conditions hold:
-
-      - All of its inputs and outputs contain 'n' values for all 0 <= n < N,
-        for some N > 2.  [we output this 'N' as 'num_n_values'].
-      - All of its inputs and outputs have 'regular' structure.
-
-        What it means for an input or output (i.e. an IoSpecification) to have a
-        'regular' structure, is as follows:
-          - The 't' and 'x' values present are the same for each 'n',
-          - The order in which the indexes appear is EITHER of the following:
-             - The 'n' varies the most rapidly, i.e. the order is:
-                 (t1,x1,0), (t1,x1,1) ... (t1,x1,N-1) \
-                 (t2,x2,0), (t2,x2,1) ... (t2,x2,N-1)  ...
-             - The 'n' varies the least rapidly, i.e. the order is:
-                 (t1,x1,0), (t2,x2,0) ...  \
-                 (t1,x1,1), (t2,x2,1) ...  \
-                 ...                       \
-                 (t1,x2,N-1), (t2,x2,N-1) ...
-            In either case, there does not have to be any particular rhyme or
-            reason to the order of the t and x values, the regularity on 'n' is
-            all that we care about.
- */
-bool ComputationIsDecomposable(const ComputationRequest &request,
-                               ComputationRequest *mini_request,
-                               int32 *num_n_values);
-
-/**
-  This function is used in 'shortcut' compilation
- */
-bool ExpandComputation(const Computation &computation,
-                       int32 num_n_vlues,
-                       Computation *expanded_computation)
-
-
-
-
-/// This function detects submatrices, matrices, and members of indexes_multi
-/// and indexes that are never used (e.g. due to changes made in other
-/// optimization code), and removes them from the computation by way of suitable
-/// renumbering.  It does not remove no-ops from computation->commands_; to do
-/// that, call RemoveNoOps(computation).
->>>>>>> 1057b836
 void RenumberComputation(NnetComputation *computation);
 
 /// Removes commands of type kNoOperation in the computation.
