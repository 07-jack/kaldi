

all:


include ../kaldi.mk

TESTFILES = const-integer-set-test stl-utils-test text-utils-test \
    edit-distance-test hash-list-test timer-test kaldi-io-test parse-options-test \
    kaldi-table-test simple-options-test

OBJFILES = text-utils.o kaldi-io.o \
         kaldi-table.o parse-options.o simple-options.o simple-io-funcs.o 
<<<<<<< HEAD

LIBFILE = kaldi-util.a

all:  $(LIBFILE)


$(LIBFILE): $(OBJFILES)
	$(AR) -cru $(LIBFILE) $(OBJFILES)
	$(RANLIB) $(LIBFILE)


$(TESTFILES): $(LIBFILE) ../matrix/kaldi-matrix.a ../base/kaldi-base.a


# Rule below would expand to, e.g.:
# ../base/kaldi-base.a:
# 	make -c ../base kaldi-base.a
# -c option to make is same as changing directory.
%.a:
	$(MAKE) -C ${@D} ${@F}

clean:
	-rm -f *.o *.a $(TESTFILES) tmp* *.tmp

test_compile: $(TESTFILES)
  
test: test_compile
	@result=0; for x in $(TESTFILES); do echo -n "Running $$x ..."; ./$$x >/dev/null 2>&1; if [ $$? -ne 0 ]; then echo "... FAIL"; result=1; else echo "... SUCCESS";  fi;  done; exit $$result

.valgrind: $(TESTFILES)

=======
>>>>>>> 6e4525f4

LIBNAME = kaldi-util

ADDLIBS = ../matrix/kaldi-matrix.a ../base/kaldi-base.a

include ../makefiles/default_rules.mk<|MERGE_RESOLUTION|>--- conflicted
+++ resolved
@@ -11,40 +11,6 @@
 
 OBJFILES = text-utils.o kaldi-io.o \
          kaldi-table.o parse-options.o simple-options.o simple-io-funcs.o 
-<<<<<<< HEAD
-
-LIBFILE = kaldi-util.a
-
-all:  $(LIBFILE)
-
-
-$(LIBFILE): $(OBJFILES)
-	$(AR) -cru $(LIBFILE) $(OBJFILES)
-	$(RANLIB) $(LIBFILE)
-
-
-$(TESTFILES): $(LIBFILE) ../matrix/kaldi-matrix.a ../base/kaldi-base.a
-
-
-# Rule below would expand to, e.g.:
-# ../base/kaldi-base.a:
-# 	make -c ../base kaldi-base.a
-# -c option to make is same as changing directory.
-%.a:
-	$(MAKE) -C ${@D} ${@F}
-
-clean:
-	-rm -f *.o *.a $(TESTFILES) tmp* *.tmp
-
-test_compile: $(TESTFILES)
-  
-test: test_compile
-	@result=0; for x in $(TESTFILES); do echo -n "Running $$x ..."; ./$$x >/dev/null 2>&1; if [ $$? -ne 0 ]; then echo "... FAIL"; result=1; else echo "... SUCCESS";  fi;  done; exit $$result
-
-.valgrind: $(TESTFILES)
-
-=======
->>>>>>> 6e4525f4
 
 LIBNAME = kaldi-util
 
